## 1.0.4 (Unreleased)

FEATURES:
 * **Terminating Gateways**: Adds built-in support for running Consul Connect terminating gateways [[GH-9829](https://github.com/hashicorp/nomad/pull/9829)]

IMPROVEMENTS:
 * cli: Improved `scaling policy` commands with -verbose, auto-completion, and prefix-matching [[GH-9964](https://github.com/hashicorp/nomad/issues/9964)]
 * consul/connect: Made handling of sidecar task container image URLs consistent with the `docker` task driver. [[GH-9580](https://github.com/hashicorp/nomad/issues/9580)]

BUG FIXES:
 * consul: Fixed a bug where failing tasks with group services would only cause the allocation to restart once instead of respecting the `restart` field. [[GH-9869](https://github.com/hashicorp/nomad/issues/9869)]
 * consul/connect: Fixed a bug where gateway proxy connection default timeout not set [[GH-9851](https://github.com/hashicorp/nomad/pull/9851)]
 * consul/connect: Fixed a bug preventing more than one connect gateway per Nomad client [[GH-9849](https://github.com/hashicorp/nomad/pull/9849)]
<<<<<<< HEAD
 * nomad/structs: Fixed a bug where static ports with the same value but different `host_network` were invalid [[GH-9946](https://github.com/hashicorp/nomad/issues/9946)]
 * scheduler: Fixed a bug where shared ports were not persisted during inplace updates for service jobs. [[GH-9830](https://github.com/hashicorp/nomad/issues/9830)]
 * scheduler: Fixed a bug where job statuses and summaries where duplicated and miscalculated when registering a job. [[GH-9768](https://github.com/hashicorp/nomad/issues/9768)]
 * scheduler: Fixed a bug that caused the scheduler not to detect changes for `host_network` port field. [[GH-9973](https://github.com/hashicorp/nomad/issues/9973)]
 * scheduler (Enterprise): Fixed a bug where the deprecated network `mbits` field was being considered as part of quota enforcement. [[GH-9920](https://github.com/hashicorp/nomad/issues/9920)]
 * driver/qemu: Fixed a bug where network namespaces were not supported for QEMU workloads [[GH-9861](https://github.com/hashicorp/nomad/pull/9861)]
=======
 * drivers/docker: Fixed a bug preventing multiple ports to be mapped to the same container port [[GH-9951](https://github.com/hashicorp/nomad/issues/9951)]
 * driver/qemu: Fixed a bug where network namespaces were not supported for QEMU workloads [[GH-9861](https://github.com/hashicorp/nomad/pull/9861)]
 * scheduler: Fixed a bug where shared ports were not persisted during inplace updates for service jobs. [[GH-9830](https://github.com/hashicorp/nomad/issues/9830)]
 * scheduler: Fixed a bug where job statuses and summaries where duplicated and miscalculated when registering a job. [[GH-9768](https://github.com/hashicorp/nomad/issues/9768)]
 * scheduler (Enterprise): Fixed a bug where the deprecated network `mbits` field was being considered as part of quota enforcement. [[GH-9920](https://github.com/hashicorp/nomad/issues/9920)]
 * volumes: Fixed a bug where volume diffs were not displayed in the output of `nomad plan`. [[GH-9973](https://github.com/hashicorp/nomad/issues/9973)]
>>>>>>> 744c4470

## 1.0.3 (January 28, 2021)

SECURITY:
 * drivers/exec+java: Modified exec-based drivers to run tasks in private PID/IPC namespaces. CVE-2021-3283 [[GH-9911](https://github.com/hashicorp/nomad/issues/9911)]

## 1.0.2 (January 14, 2021)

IMPROVEMENTS:
 * artifact: Added support for virtual host style AWS S3 paths. [[GH-9050](https://github.com/hashicorp/nomad/issues/9050)]
 * build: Updated to Go 1.15.6. [[GH-9686](https://github.com/hashicorp/nomad/issues/9686)]
 * client: Improve support for AWS Graviton instances [[GH-7989](https://github.com/hashicorp/nomad/issues/7989)]
 * consul/connect: Interpolate the connect, service meta, and service canary meta blocks with the task environment [[GH-9586](https://github.com/hashicorp/nomad/pull/9586)]
 * consul/connect: enable configuring custom gateway task [[GH-9639](https://github.com/hashicorp/nomad/pull/9639)]
 * cli: Added JSON/go template formatting to agent-info command. [[GH-9788](https://github.com/hashicorp/nomad/pull/9788)]


BUG FIXES:
 * client: Fixed a bug where non-`docker` tasks with network isolation were restarted on client restart. [[GH-9757](https://github.com/hashicorp/nomad/issues/9757)]
 * client: Fixed a bug where clients configured with `cpu_total_compute` did not update the `cpu.totalcompute` node attribute. [[GH-9532](https://github.com/hashicorp/nomad/issues/9532)]
 * client: Fixed an fingerprinter issue detecting bridge kernel module on RHEL [[GH-9776](https://github.com/hashicorp/nomad/issues/9776)]
 * core: Fixed a bug where an in place update dropped an allocations shared allocated resources [[GH-9736](https://github.com/hashicorp/nomad/issues/9736)]
 * consul: Fixed a bug where updating a task to include services would not work [[GH-9707](https://github.com/hashicorp/nomad/issues/9707)]
 * consul: Fixed alloc address mode port advertisement to use the mapped `to` port value [[GH-9730](https://github.com/hashicorp/nomad/issues/9730)]
 * consul/connect: Fixed a bug where absent ingress envoy proxy configuration could panic client [[GH-9669](https://github.com/hashicorp/nomad/issues/9669)]
 * consul/connect: Fixed a bug where in-place upgrade of Nomad client running Connect enabled jobs would panic [[GH-9738](https://github.com/hashicorp/nomad/issues/9738)]
 * lifecycle: Fixed a bug where poststop breaks deployments with consul service checks [[GH-9361](https://github.com/hashicorp/nomad/issues/9361)]
 * template: Fixed multiple issues in template src/dest and artifact dest interpolation [[GH-9671](https://github.com/hashicorp/nomad/issues/9671)]
 * template: Fixed a bug where dynamic secrets did not trigger the template `change_mode` after a client restart. [[GH-9636](https://github.com/hashicorp/nomad/issues/9636)]
 * scaling: Fixed a bug where job scaling endpoint did not enforce scaling policy min/max [[GH-9761](https://github.com/hashicorp/nomad/issues/9761)]
 * server: Fixed a bug where new servers may bootstrap prematurely when configured with `bootstrap_expect = 0` [[GH-9672](https://github.com/hashicorp/nomad/issues/9672)]
 * ui: The topology visualization will now render a subset of nodes instead of nothing when some nodes are running nomad <0.9.0 [[GH-9733](https://github.com/hashicorp/nomad/issues/9733)]

## 1.0.1 (December 16, 2020)

IMPROVEMENTS:
 * drivers/docker: Added a new syntax for specifying `mount` [[GH-9635](https://github.com/hashicorp/nomad/issues/9635)]

BUG FIXES:
 * core: Fixed a bug where ACLToken and ACLPolicy changes were ignored by the event stream [[GH-9595](https://github.com/hashicorp/nomad/issues/9595)]
 * core: Fixed a bug to honor HCL2 variables set by environment variables or variable files [[GH-9592](https://github.com/hashicorp/nomad/issues/9592)] [[GH-9623](https://github.com/hashicorp/nomad/issues/9623)]
 * cli: Fixed a bug in the node count for the `nomad operator debug` command. [[GH-9625](https://github.com/hashicorp/nomad/pull/9625)]
 * cni: Fixed a bug where plugins that do not set the interface sandbox value could crash the Nomad client. [[GH-9648](https://github.com/hashicorp/nomad/issues/9648)]
 * consul/connect: Fixed a bug where client meta.connect.sidecar_image configuration was ignored [[GH-9624](https://github.com/hashicorp/nomad/pull/9624)]
 * consul/connect: Fixed a bug where client meta.connect.proxy_concurrency was not applied to connect gateways [[GH-9611](https://github.com/hashicorp/nomad/pull/9611)]

## 1.0.0 (December 8, 2020)

FEATURES:

* **Event Stream**: Subscribe to change events as they occur in real time. [[GH-9013](https://github.com/hashicorp/nomad/issues/9013)]
* **Namespaces OSS**: Namespaces are now available in open source Nomad. [[GH-9135](https://github.com/hashicorp/nomad/issues/9135)]
* **Topology Visualization**: See all of the clients and allocations in a cluster at once. [[GH-9077](https://github.com/hashicorp/nomad/issues/9077)]
* **HCL 2**: Job files can contain variables, expressions, and advanced templating.
* **PostStop**: Tasks can now run after all other tasks have finished [[GH-8194](https://github.com/hashicorp/nomad/pull/8194)]

IMPROVEMENTS:
 * core: Improved job deregistration error logging. [[GH-8745](https://github.com/hashicorp/nomad/issues/8745)]
 * acl: Allow operators with `namespace:dispatch-job` capability to force periodic job invocation [[GH-9205](https://github.com/hashicorp/nomad/issues/9205)]
 * api: Added support for cancellation contexts to HTTP API. [[GH-8836](https://github.com/hashicorp/nomad/issues/8836)]
 * api: Job Register API now permits non-zero initial Version to accommodate multi-region deployments. [[GH-9071](https://github.com/hashicorp/nomad/issues/9071)]
 * api: Added ?resources=true query parameter to /v1/nodes and /v1/allocations to include resource allocations in listings. [[GH-9055](https://github.com/hashicorp/nomad/issues/9055)]
 * api: Added ?task_states=false query parameter to /v1/allocations to remove TaskStates from listings. Defaults to being included as before. [[GH-9055](https://github.com/hashicorp/nomad/issues/9055)]
 * build: Updated to Go 1.15.5. [[GH-9345](https://github.com/hashicorp/nomad/issues/9345)]
 * cli: Added autocompletion for `recommendation` commands [[GH-9317](https://github.com/hashicorp/nomad/issues/9317)]
 * cli: Added client node filtering arguments to `nomad operator debug` command. [[GH-9331](https://github.com/hashicorp/nomad/pull/9331)]
 * cli: Added goroutine debug pprof output and server-id=all to `nomad operator debug` capture. [[GH-9067](https://github.com/hashicorp/nomad/pull/9067)]
 * cli: Added metrics to `nomad operator debug` capture. [[GH-9034](https://github.com/hashicorp/nomad/pull/9034)]
 * cli: Added pprof duration and CSI details to `nomad operator debug` capture. [[GH-9346](https://github.com/hashicorp/nomad/pull/9346)]
 * cli: Added `scale` and `scaling-events` subcommands to the `job` command. [[GH-9023](https://github.com/hashicorp/nomad/pull/9023)]
 * cli: Added `scaling` command for interaction with the scaling API endpoint. [[GH-9025](https://github.com/hashicorp/nomad/pull/9025)]
 * client: Use ec2 CPU perf data from AWS API [[GH-7830](https://github.com/hashicorp/nomad/issues/7830)]
 * client: Added support for Azure fingerprinting. [[GH-8979](https://github.com/hashicorp/nomad/issues/8979)]
 * client: Batch state store writes to reduce disk IO. [[GH-9093](https://github.com/hashicorp/nomad/issues/9093)]
 * client: Reduce rate of sending allocation updates when servers are slow. [[GH-9435](https://github.com/hashicorp/nomad/issues/9435)]
 * client: Added support for fingerprinting the client node's Consul segment. [[GH-7214](https://github.com/hashicorp/nomad/issues/7214)]
 * client: Added `NOMAD_JOB_ID` and `NOMAD_PARENT_JOB_ID` environment variables to those made available to jobs. [[GH-8967](https://github.com/hashicorp/nomad/issues/8967)]
 * client: Updated consul-template to v0.25.1 - config `function_blacklist` deprecated and replaced with `function_denylist` [[GH-8988](https://github.com/hashicorp/nomad/pull/8988)]
 * config: Deprecated terms `blacklist` and `whitelist` from configuration and replaced them with `denylist` and `allowlist`. [[GH-9019](https://github.com/hashicorp/nomad/issues/9019)]
 * consul: Support advertising CNI and multi-host network addresses to consul [[GH-8801](https://github.com/hashicorp/nomad/issues/8801)]
 * consul: Support Consul namespace (Consul Enterprise) in client configuration. [[GH-8849](https://github.com/hashicorp/nomad/pull/8849)]
 * consul/connect: Dynamically select envoy sidecar at runtime [[GH-8945](https://github.com/hashicorp/nomad/pull/8945)]
 * consul/connect: Enable setting `datacenter` field on connect upstreams [[GH-8964](https://github.com/hashicorp/nomad/issues/8964)]
 * consul/connect: Envoy concurrency now defaults to 1 rather than number of cores [[GH-9341](https://github.com/hashicorp/nomad/issues/9341)]
 * csi: Support `nomad volume detach` with previously garbage-collected nodes. [[GH-9057](https://github.com/hashicorp/nomad/issues/9057)]
 * csi: Relaxed validation requirements when checking volume capabilities with controller plugins, to accommodate existing plugin behaviors. [[GH-9049](https://github.com/hashicorp/nomad/issues/9049)]
 * driver/docker: Upgrade pause container and detect architecture [[GH-8957](https://github.com/hashicorp/nomad/pull/8957)]
 * driver/docker: Support pinning tasks to specific CPUs with `cpuset_cpus` option. [[GH-8291](https://github.com/hashicorp/nomad/pull/8291)]
 * driver/raw_exec: Honor the task user setting when a user runs `nomad alloc exec` [[GH-9439](https://github.com/hashicorp/nomad/pull/9439)]
 * jobspec: Lowered minimum CPU allowed from 20 to 1. [[GH-8996](https://github.com/hashicorp/nomad/issues/8996)]
 * jobspec: Added support for `headers` option in `artifact` stanza [[GH-9306](https://github.com/hashicorp/nomad/issues/9306)]

__BACKWARDS INCOMPATIBILITIES:__
 * core: null characters are prohibited in region, datacenter, job name/ID, task group name, and task name [[GH-9020](https://github.com/hashicorp/nomad/issues/9020)]
 * csi: registering a CSI volume with a `block-device` attachment mode and `mount_options` now returns a validation error, instead of silently dropping the `mount_options`. [[GH-9044](https://github.com/hashicorp/nomad/issues/9044)]
 * driver/docker: Tasks are now issued SIGTERM instead of SIGINT when stopping [[GH-8932](https://github.com/hashicorp/nomad/issues/8932)]
 * telemetry: removed backwards compatible/untagged metrics deprecated in 0.7  [[GH-9080](https://github.com/hashicorp/nomad/issues/9080)]

BUG FIXES:

 * agent (Enterprise): Fixed a bug where audit logging caused websocket and streaming http endpoints to fail [[GH-9319](https://github.com/hashicorp/nomad/issues/9319)]
 * core: Fixed a bug where ACL handling prevented cross-namespace allocation listing [[GH-9278](https://github.com/hashicorp/nomad/issues/9278)]
 * core: Fixed a bug where AllocatedResources contained increasingly duplicated ports [[GH-9368](https://github.com/hashicorp/nomad/issues/9368)]
 * core: Fixed a bug where group level network ports not usable by task resource network stanza [[GH-8780](https://github.com/hashicorp/nomad/issues/8780)]
 * core: Fixed a bug where scaling policy filtering would ignore type query if job query was present [[GH-9312](https://github.com/hashicorp/nomad/issues/9312)]
 * core: Fixed a bug where a request to scale a job would fail if the job was not in the default namespace. [[GH-9296](https://github.com/hashicorp/nomad/pull/9296)]
 * core: Fixed a bug where blocking queries would not include the query's maximum wait time when calculating whether it was safe to retry. [[GH-8921](https://github.com/hashicorp/nomad/issues/8921)]
 * config (Enterprise): Fixed default enterprise config merging. [[GH-9083](https://github.com/hashicorp/nomad/pull/9083)]
 * client: Fixed an fingerprinter issue detecting bridge kernel module [[GH-9299](https://github.com/hashicorp/nomad/pull/9299)]
 * client: Fixed an issue with the Java fingerprinter on macOS causing pop-up notifications when no JVM installed. [[GH-9225](https://github.com/hashicorp/nomad/pull/9225)]
 * client: Fixed an issue in processing device plugin fingerprints which would temporarily hang nomad if no devices were found [[GH-9311](https://github.com/hashicorp/nomad/issues/9311)]
 * client: Fixed an in-place upgrade bug, where a Nomad client may fail to manage tasks that were started with pre-0.9 Nomad client. [[GH-9304](https://github.com/hashicorp/nomad/pull/9304)]
 * consul: Fixed a bug where canary_meta was not being interpolated with environment variables [[GH-9096](https://github.com/hashicorp/nomad/pull/9096)]
 * consul: Fixed a bug to correctly validate task when using script-checks in group-level services [[GH-8952](https://github.com/hashicorp/nomad/issues/8952)]
 * consul: Fixed a bug that caused connect sidecars to be re-registered in Consul every 30 seconds [[GH-9330](https://github.com/hashicorp/nomad/pull/9330)]
 * consul/connect: Fixed a bug to correctly trigger updates on jobspec changes [[GH-9029](https://github.com/hashicorp/nomad/pull/9029)]
 * csi: Fixed a bug where multi-writer volumes were allowed only 1 write claim. [[GH-9040](https://github.com/hashicorp/nomad/issues/9040)]
 * csi: Fixed a bug where garbage collection of plugins could prevent volume claim release. [[GH-9141](https://github.com/hashicorp/nomad/issues/9141)]
 * csi: Fixed a bug where concurrent updates to volumes could result in inconsistent state. [[GH-9239](https://github.com/hashicorp/nomad/issues/9239)]
 * csi: Fixed a bug where `nomad volume detach` would not accept prefixes for the node ID parameter. [[GH-9041](https://github.com/hashicorp/nomad/issues/9041)]
 * csi: Fixed a bug where `nomad alloc status -verbose` would display an error when querying volumes. [[GH-9354](https://github.com/hashicorp/nomad/issues/9354)]
 * csi: Fixed a bug where queries for CSI plugins could be interleaved, resulting in inconsistent counts of plugins. [[GH-9438](https://github.com/hashicorp/nomad/issues/9438)]
 * driver/docker: Fixed a bug where the Docker daemon could block longer than the `kill_timeout`. [[GH-9502](https://github.com/hashicorp/nomad/issues/9502)
 * driver/docker: Fixed a bug where the default `image_delay` configuration was ignored if the `gc` configuration was not set. [[GH-9101](https://github.com/hashicorp/nomad/issues/9101)]
 * driver/raw_exec: Fixed a bug where raw_exec attempts to create a freezer cgroups for the tasks even when `no_cgroups` is set. [[GH-9328](https://github.com/hashicorp/nomad/issues/9328)]
 * scheduler: Fixed a bug where where system jobs would bind on all interfaces instead of the specified `host_network`. [[GH-8822](https://github.com/hashicorp/nomad/issues/8822)]
 * ui: Fixed a bug in the volume list page where allocation counts were not displayed. [[GH-9495](https://github.com/hashicorp/nomad/issues/9495)]
 * ui: Fixed a bug in the volume status page where read allocations and write allocations were not displayed. [[GH-9377](https://github.com/hashicorp/nomad/issues/9377)]
 * ui: Fixed a bug in the CSI volume and plugin status pages where plugins that don't require controllers were shown as unhealthy. [[GH-9416](https://github.com/hashicorp/nomad/issues/9416)]

## 0.12.9 (November 18, 2020)

BUG FIXES:
 * client: Fixed a regression where `NOMAD_{ALLOC,TASK,SECRETS}_DIR` variables would cause an error when interpolated into `template.source` stanzas. [[GH-9391](https://github.com/hashicorp/nomad/issues/9391)]

## 0.12.8 (November 10, 2020)

SECURITY:
 * docker: Fixed a bug where the `docker.volumes.enabled` configuration was not set to the default `false` if left unset. CVE-2020-28348 [[GH-9303](https://github.com/hashicorp/nomad/issues/9303)]
 * docker: Fixed a bug where Docker driver mounts of type "volume" (but not "bind") were not sandboxed when `docker.volumes.enabled` is set to `false`. The `docker.volumes.enabled` configuration will now disable Docker mounts with type "volume" when set to `false`. CVE-2020-28348 [[GH-9303](https://github.com/hashicorp/nomad/issues/9303)]

BUG FIXES:
 * client: Fixed an in-place upgrade bug, where a Nomad client may fail to manage tasks that were started with pre-0.9 Nomad client. [[GH-9304](https://github.com/hashicorp/nomad/pull/9304)]

## 0.12.7 (October 23, 2020)

BUG FIXES:
 * artifact: Fixed a regression in 0.12.6 where if the artifact `destination` field is an absolute path it is not appended to the task working directory, breaking the use of `NOMAD_SECRETS_DIR` as part of the destination path. [[GH-9148](https://github.com/hashicorp/nomad/issues/9148)]
 * template: Fixed a regression in 0.12.6 where if the template `destination` field is an absolute path it is not appended to the task working directory, breaking the use of `NOMAD_SECRETS_DIR` as part of the destination path. [[GH-9148](https://github.com/hashicorp/nomad/issues/9148)]

## 0.12.6 (October 21, 2020)

SECURITY:

 * artifact: Fixed a bug where interpolation can be used in the artifact `destination` field to write artifact payloads outside the allocation directory. CVE-2020-27195 [[GH-9129](https://github.com/hashicorp/nomad/issues/9129)]
 * template: Fixed a bug where interpolation can be used in the template `source` and `destination` fields to read or write files outside the allocation directory even when `disable_file_sandbox` was set to `false` (the default). CVE-2020-27195 [[GH-9129](https://github.com/hashicorp/nomad/issues/9129)]
 * template: Fixed a bug where the `disable_file_sandbox` configuration was only respected for the template `file` function and not the template `source` and `destination` fields. CVE-2020-27195 [[GH-9129](https://github.com/hashicorp/nomad/issues/9129)]

## 0.12.5 (September 17, 2020)

BUG FIXES:
 * core: Fixed a panic on job submission when the job contains a service with `expose = true` set [[GH-8882](https://github.com/hashicorp/nomad/issues/8882)]
 * core: Fixed a regression where stopping the sole job allocation result in two replacement allocations [[GH-8867](https://github.com/hashicorp/nomad/issues/8867)]
 * core: Fixed a bug where an allocation may be left running expectedly despite promoting a new job version [[GH-8886](https://github.com/hashicorp/nomad/issues/8886)]
 * cli: Fixed the whitespace in nomad monitor help output [[GH-8884](https://github.com/hashicorp/nomad/issues/8884)]
 * cli: Updated job samples to avoid using deprecated task level networks and mbit syntax [[GH-8911](https://github.com/hashicorp/nomad/issues/8911)]
 * cli: Fixed a bug where alloc signal fails if the CLI cannot contact the Nomad client directly [[GH-8897](https://github.com/hashicorp/nomad/issues/8897)]
 * cli: Fixed a bug where host volumes could cause `nomad node status` to panic when the `-verbose` flag was used. [[GH-8902](https://github.com/hashicorp/nomad/issues/8902)]
 * ui: Fixed ability to switch between tasks in alloc exec sessions [[GH-8856](https://github.com/hashicorp/nomad/issues/8856)]
 * ui: Task log streaming will no longer suddenly flip to a different task's logs. [[GH-8833](https://github.com/hashicorp/nomad/issues/8833)]

## 0.12.4 (September 9, 2020)

FEATURES:

 * **Consul Ingress Gateways**: Support for Consul Connect Ingress Gateways [[GH-8709](https://github.com/hashicorp/nomad/pull/8709)]

IMPROVEMENTS:

 * api: Added node purge SDK functionality. [[GH-8142](https://github.com/hashicorp/nomad/issues/8142)]
 * api: Added an option to stop multiregion jobs globally. [[GH-8776](https://github.com/hashicorp/nomad/issues/8776)]
 * core: Added `poststart` hook to task lifecycle [[GH-8390](https://github.com/hashicorp/nomad/pull/8390)]
 * csi: Improved the accuracy of plugin `Expected` allocation counts. [[GH-8699](https://github.com/hashicorp/nomad/pull/8699)]
 * driver/docker: Allow configurable image pull context timeout setting. [[GH-5718](https://github.com/hashicorp/nomad/issues/5718)]
 * ui: Added exec keepalive heartbeat. [[GH-8759](https://github.com/hashicorp/nomad/pull/8759)]

BUG FIXES:

 * core: Fixed a bug where unpromoted job versions are used when rescheduling failed allocations [[GH-8691](https://github.com/hashicorp/nomad/issues/8691)]
 * core: Fixed a bug where servers become unresponsive when cron jobs containing zero-padded months [[GH-8804](https://github.com/hashicorp/nomad/issues/8804)]
 * core: Fixed bugs where scaling policies could be matched against incorrect jobs with a similar prefix [[GH-8753](https://github.com/hashicorp/nomad/issues/8753)]
 * core: Fixed a bug where garbage collection evaluations that failed or spanned leader elections would be re-enqueued forever. [[GH-8682](https://github.com/hashicorp/nomad/issues/8682)]
 * core (Enterprise): Fixed a bug where enterprise servers may self-terminate as licenses are ignored after a Raft snapshot restore. [[GH-8737](https://github.com/hashicorp/nomad/issues/8737)]
 * cli (Enterprise): Fixed a panic in `nomad operator snapshot agent` if local path is not set [[GH-8809](https://github.com/hashicorp/nomad/issues/8809)]
 * client: Fixed a bug where `nomad operator debug` could cause a client agent to panic when the `-node-id` flag was used. [[GH-8795](https://github.com/hashicorp/nomad/issues/8795)]
 * csi: Fixed a bug where errors while connecting to plugins could cause a panic in the Nomad client. [[GH-8825](https://github.com/hashicorp/nomad/issues/8825)]
 * csi: Fixed a bug where querying CSI volumes would cause a panic if an allocation that claimed the volume had been garbage collected but the claim was not yet dropped. [[GH-8735](https://github.com/hashicorp/nomad/issues/8735)]
 * deployments (Enterprise): Fixed a bug where counts could not be changed in the web UI for multiregion jobs. [[GH-8685](https://github.com/hashicorp/nomad/issues/8685)]
 * deployments (Enterprise): Fixed a bug in multi-region deployments where a region that was dropped from the jobspec was not deregistered. [[GH-8763](https://github.com/hashicorp/nomad/issues/8763)]
 * docker: Fixed a bug where configuring DNS options in `bridge` or `cni` mode would prevent the container from being created. [[GH-8600](https://github.com/hashicorp/nomad/issues/8600)]
 * exec: Fixed a bug causing escape characters to be missed in special cases [[GH-8798](https://github.com/hashicorp/nomad/issues/8798)]
 * plan: Fixed a bug where plans always included a change for the `NomadTokenID`. [[GH-8687](https://github.com/hashicorp/nomad/issues/8687)]

## 0.12.3 (August 13, 2020)

BUG FIXES:

 * csi: Fixed a panic in the API affecting both plugins and volumes. [[GH-8655](https://github.com/hashicorp/nomad/issues/8655)]

## 0.12.2 (August 12, 2020)

FEATURES:

 * **Multiple Vault Namespaces (Enterprise)**: Support for multiple Vault Namespaces [[GH-8453](https://github.com/hashicorp/nomad/issues/8453)]
 * **Scaling Observability UI**: View changes in task group scale (both manual and automatic) over time. [[GH-8551](https://github.com/hashicorp/nomad/issues/8551)]

IMPROVEMENTS:

 * cli: Move the `debug` command to `nomad operator debug` [[GH-8602](https://github.com/hashicorp/nomad/pull/8602)]
 * consul/connect: Added support for bridge networks with Connect Native tasks [[GH-8290](https://github.com/hashicorp/nomad/issues/8290)]
 * consul: Added support for setting `success_before_passing` and `failures_before_critical` on consul service checks. [[GH-6913](https://github.com/hashicorp/nomad/issues/6913)]
 * csi: Added a `nomad volume detach` command to manually detach unused volumes. [[GH-8584](https://github.com/hashicorp/nomad/issues/8584)]

BUG FIXES:

 * core: Fixed a bug where `nomad job plan` reports success and no updates if the job contains a scaling policy [[GH-8567](https://github.com/hashicorp/nomad/issues/8567)]
 * api: Added missing namespace field to scaling status GET response object [[GH-8530](https://github.com/hashicorp/nomad/issues/8530)]
 * api: Do not allow submission of jobs of type `system` that include task groups with scaling stanzas [[GH-8491](https://github.com/hashicorp/nomad/issues/8491)]
 * build: Updated to Go 1.14.7. Go 1.14.6 contained a CVE that is not believed to impact Nomad [[GH-8601](https://github.com/hashicorp/nomad/issues/8601)]
 * csi: Fixed a bug where ACL tokens were not used to call internal RPCs. [[GH-8373](https://github.com/hashicorp/nomad/issues/8373)]
 * csi: Fixed a bug where volumes could not be detached during node drains. [[GH-8580](https://github.com/hashicorp/nomad/issues/8580)]
 * csi: Fixed a bug where allocations in the API were omitted from plugins and volumes. [[GH-8362](https://github.com/hashicorp/nomad/issues/8362)]
 * csi: Fixed a bug where controller plugin RPCs would not be retried to a second controller if available. [[GH-8561](https://github.com/hashicorp/nomad/issues/8561)]
 * csi: Fixed a bug where retries of plugin RPCs would not gracefully resume from checkpoints in the workflow. [[GH-8605](https://github.com/hashicorp/nomad/issues/8605)]
 * csi: Fixed a bug causing errors during client deregistration if CSI node plugins did not fingerprint after stopping. [[GH-8619](https://github.com/hashicorp/nomad/issues/8619)]
 * csi: Fixed a bug where the `NodePublish` workflow incorrectly created target paths that should be created by the CSI plugin. [[GH-8505](https://github.com/hashicorp/nomad/issues/8505)]
 * csi: Fixed a bug in `nomad node status` where volumes attached to a node for an improperly cleaned-up allocation caused a panic in the CLI. [[GH-8525](https://github.com/hashicorp/nomad/issues/8525)]
 * deployments: Fixed a bug where Nomad Enterprise multi-region deployments would not leave "pending" status if namespaces were also in use.
 * vault: Fixed a bug where vault integration fails if Vault's /sys/init endpoint is disabled [[GH-8524](https://github.com/hashicorp/nomad/issues/8524)]
 * vault: Fixed a bug where upgrades from pre-0.11.3 that use Vault can lead to memory spikes and write large Raft messages. [[GH-8553](https://github.com/hashicorp/nomad/issues/8553)]
 * ui: Fixed various accessibility audit failures [[GH-8455](https://github.com/hashicorp/nomad/pull/8455)]
 * ui: Fixed global search navigation where job name ≠ ID [[GH-8560](https://github.com/hashicorp/nomad/pull/8560)]
 * ui: Fixed slow global search rendering by truncating results [[GH-8571](https://github.com/hashicorp/nomad/pull/8571)]

## 0.12.1 (July 23, 2020)

SECURITY:

 * build: Updated to Go 1.14.6. Go 1.14.5 contained 2 CVEs which are low severity for Nomad [[GH-8467](https://github.com/hashicorp/nomad/issues/8467)]

IMPROVEMENTS:

 * device/nvidia: Added a plugin config option to disable the plugin [[GH-8353](https://github.com/hashicorp/nomad/issues/8353)]

BUG FIXES:

 * core: Fixed an atomicity bug where a job may fail to start if leadership transition occured while processing the job [[GH-8435](https://github.com/hashicorp/nomad/issues/8435)]
 * core: Fixed a regression bug where jobs with group level networking stanza fail to be scheduled with "missing network" constraint error [[GH-8407](https://github.com/hashicorp/nomad/pull/8407)]
 * core (Enterprise): Fixed a bug where users were not given full 6 hours to apply initial license when upgrading from unlicensed versions of Nomad. [[GH-8457](https://github.com/hashicorp/nomad/issues/8457)]
 * client: Fixed a bug where `network_interface` client configuration was ignored [[GH-8486](https://github.com/hashicorp/nomad/issues/8486)]
 * jobspec: Fixed validation of multi-region datacenters to allow empty region `datacenters` to default to job-level `datacenters` [[GH-8426](https://github.com/hashicorp/nomad/issues/8426)]
 * scheduler: Fixed a bug in Nomad Enterprise where canaries were not being created during multi-region deployments [[GH-8456](https://github.com/hashicorp/nomad/pull/8456)]
 * ui: Fixed stale namespaces after changing acl tokens [[GH-8413](https://github.com/hashicorp/nomad/issues/8413)]
 * ui: Fixed inclusion of allocation when opening exec window [[GH-8460](https://github.com/hashicorp/nomad/pull/8460)]
 * ui: Fixed layout of parameterized/periodic job title elemetns [[GH-8495](https://github.com/hashicorp/nomad/pull/8495)]
 * ui: Fixed order of column headers in client allocations table [[GH-8409](https://github.com/hashicorp/nomad/pull/8409)]
 * ui: Fixed missing namespace query param after changing acl tokens [[GH-8413](https://github.com/hashicorp/nomad/issues/8413)]
 * ui: Fixed exec to derive group and task when possible from allocation [[GH-8463](https://github.com/hashicorp/nomad/pull/8463)]
 * ui: Fixed runtime error when clicking "Run Job" while a prefix filter is set [[GH-8412](https://github.com/hashicorp/nomad/issues/8412)]
 * ui: Fixed the absence of the region query parameter on various actions, such as job stop, allocation restart, node drain. [[GH-8477](https://github.com/hashicorp/nomad/issues/8477)]
 * ui: Fixed issue where an orphaned child job would make it so navigating to a job detail page would hang the UI [[GH-8319](https://github.com/hashicorp/nomad/issues/8319)]
 * ui: Fixed issue where clicking View Raw File in a non-default region would not provide the region param resulting in a 404 [[GH-8509](https://github.com/hashicorp/nomad/issues/8509)]
 * vault: Fixed a bug where vault identity policies not considered in permissions check [[GH-7732](https://github.com/hashicorp/nomad/issues/7732)]

## 0.12.0 (July 9, 2020)

FEATURES:
 * **Preemption**: Preemption is now an open source feature
 * **Licensing (Enterprise)**: Nomad Enterprise now requires a license [[GH-8076](https://github.com/hashicorp/nomad/issues/8076)]
 * **Multiregion Deployments (Enterprise)**: Nomad Enterprise now enables orchestrating deployments across multiple regions. [[GH-8184](https://github.com/hashicorp/nomad/issues/8184)]
 * **Snapshot Backup and Restore**: Nomad eases disaster recovery with new endpoints and commands for point-in-time snapshots.
 * **Debug Log Archive**: Nomad debug captures state and logs to facilitate support [[GH-8273](https://github.com/hashicorp/nomad/issues/8273)]
 * **Container Network Interface (CNI)**: Support for third-party vendors using the CNI plugin system. [[GH-7518](https://github.com/hashicorp/nomad/issues/7518)]
 * **Multi-interface Networking**: Support for scheduling on specific network interfaces. [[GH-8208](https://github.com/hashicorp/nomad/issues/8208)]
 * **Consul Connect Native**: Support for running Consul Connect Native tasks. [[GH-6083](https://github.com/hashicorp/nomad/issues/6083)]
 * **Global Search**: Access jobs and clients from anywhere in the UI using the always available global search bar. [[GH-8175](https://github.com/hashicorp/nomad/issues/8175)]
 * **Monitor UI**: Stream client and agent logs from the UI just like you would with the nomad monitor CLI command. [[GH-8177](https://github.com/hashicorp/nomad/issues/8177)]
 * **Scaling UI**: Quickly adjust the count of a task group from the UI for task groups with a scaling declaration. [[GH-8207](https://github.com/hashicorp/nomad/issues/8207)]

__BACKWARDS INCOMPATIBILITIES:__
 * driver/docker: The Docker driver no longer allows binding host volumes by default.
   Operators can set `volume` `enabled` plugin configuration to restore previous permissive behavior. [[GH-8261](https://github.com/hashicorp/nomad/issues/8261)]
 * driver/qemu: The Qemu driver requires images to reside in a operator-defined paths allowed for task access. [[GH-8261](https://github.com/hashicorp/nomad/issues/8261)]

IMPROVEMENTS:

* core: Support for persisting previous task group counts when updating a job [[GH-8168](https://github.com/hashicorp/nomad/issues/8168)]
* core: Block Job.Scale actions when the job is under active deployment [[GH-8187](https://github.com/hashicorp/nomad/issues/8187)]
* api: Better error messages around Scaling->Max [[GH-8360](https://github.com/hashicorp/nomad/issues/8360)]
* api: Persist previous count with scaling events [[GH-8167](https://github.com/hashicorp/nomad/issues/8167)]
* api: Support querying for jobs and allocations across all namespaces [[GH-8192](https://github.com/hashicorp/nomad/issues/8192)]
* api: New `/agent/host` endpoint returns diagnostic information about the host [[GH-8325](https://github.com/hashicorp/nomad/pull/8325)]
* build: Updated to Go 1.14.4 [[GH-8172](https://github.com/hashicorp/nomad/issues/9172)]
* build: Switched to Go modules for dependency management [[GH-8041](https://github.com/hashicorp/nomad/pull/8041)]
* connect: Infer service task parameter where possible [[GH-8274](https://github.com/hashicorp/nomad/issues/8274)]
* csi: Added `-force` flag to `nomad volume deregister` [[GH-8251](https://github.com/hashicorp/nomad/issues/8251)]
* server: Added `raft_multiplier` config to tweak Raft related timeouts [[GH-8082](https://github.com/hashicorp/nomad/issues/8082)]

BUG FIXES:

 * cli: Fixed malformed alloc status address list when listing more than 1 address [[GH-8161](https://github.com/hashicorp/nomad/issues/8161)]
 * client: Fixed a bug where stdout/stderr were not properly reopened for community task drivers [[GH-8155](https://github.com/hashicorp/nomad/issues/8155)]
 * client: Fixed a bug where batch job sidecars may be left running after the main task completes [[GH-8311](https://github.com/hashicorp/nomad/issues/8311)]
 * connect: Fixed a bug where custom `sidecar_task` definitions were being shared [[GH-8337](https://github.com/hashicorp/nomad/issues/8337)]
 * csi: Fixed a bug where `NodeStageVolume` and `NodePublishVolume` requests were not receiving volume context [[GH-8239](https://github.com/hashicorp/nomad/issues/8239)]
 * driver/docker: Fixed a bug to set correct value for `memory-swap` when using `memory_hard_limit` [[GH-8153](https://github.com/hashicorp/nomad/issues/8153)]
 * ui: The log streamer will now always follow logs when the current scroll position is the end of the buffer. [[GH-8177](https://github.com/hashicorp/nomad/issues/8177)]
 * ui: The task group detail page no longer makes excessive requests to the allocation and stats endpoints. [[GH-8216](https://github.com/hashicorp/nomad/issues/8216)]
 * ui: Polling endpoints that have yet to be fetched normally works as expected (regression from 0.11.3). [[GH-8207](https://github.com/hashicorp/nomad/issues/8207)]

## 0.11.8 (November 19, 2020)

BUG FIXES:
 * client: _Backport from v0.12.9_ - Fixed a regression where `NOMAD_{ALLOC,TASK,SECRETS}_DIR` variables would cause an error when interpolated into `template.source` stanzas. [[GH-9402](https://github.com/hashicorp/nomad/issues/9402)]

## 0.11.7 (November 10, 2020)

SECURITY:
 * docker: _Backport from v0.12.8_ - Fixed a bug where Docker driver mounts of type "volume" (but not "bind") were not sandboxed when `docker.volumes.enabled` is set to `false`. The `docker.volumes.enabled` configuration will now disable Docker mounts with type "volume" when set to `false`. CVE-2020-28348 [[GH-9303](https://github.com/hashicorp/nomad/issues/9303)]

BUG FIXES:
 * client: _Backport from v0.12.8_ - Fixed an in-place upgrade bug, where a Nomad client may fail to manage tasks that were started with pre-0.9 Nomad client. [[GH-9304](https://github.com/hashicorp/nomad/pull/9304)]

## 0.11.6 (October 23, 2020)

BUG FIXES:
 * artifact: _Backport from v0.12.7_ - Fixed a regression in 0.11.5 where if the artifact `destination` field is an absolute path it is not appended to the task working directory, breaking the use of `NOMAD_SECRETS_DIR` as part of the destination path. [[GH-9148](https://github.com/hashicorp/nomad/issues/9148)]
 * template: _Backport from v0.12.7_ - Fixed a regression in 0.11.5 where if the template `destination` field is an absolute path it is not appended to the task working directory, breaking the use of `NOMAD_SECRETS_DIR` as part of the destination path. [[GH-9148](https://github.com/hashicorp/nomad/issues/9148)]

## 0.11.5 (October 21, 2020)

SECURITY:

 * artifact: _Backport from v0.12.6_ - Fixed a bug where interpolation can be used in the artifact `destination` field to write artifact payloads outside the allocation directory. CVE-2020-27195 [[GH-9129](https://github.com/hashicorp/nomad/issues/9129)]
 * template: _Backport from v0.12.6_ - Fixed a bug where interpolation can be used in the template `source` and `destination` fields to read or write files outside the allocation directory even when `disable_file_sandbox` was set to `false` (the default). CVE-2020-27195 [[GH-9129](https://github.com/hashicorp/nomad/issues/9129)]
 * template: _Backport from v0.12.6_ - Fixed a bug where the `disable_file_sandbox` configuration was only respected for the template `file` function and not the template `source` and `destination` fields. CVE-2020-27195 [[GH-9129](https://github.com/hashicorp/nomad/issues/9129)]

## 0.11.4 (August 7, 2020)

SECURITY:

 * build: *Backport from v0.12.1* - Updated to Go 1.14.6. Go 1.14.5 contained 2 CVEs which are low severity for Nomad [[GH-8467](https://github.com/hashicorp/nomad/issues/8467)]

BUG FIXES:

 * vault: *Backport from v0.12.2* - Fixed a bug where upgrades from pre-0.11.3 that use Vault can lead to memory spikes and write large Raft messages. [[GH-8553](https://github.com/hashicorp/nomad/issues/8553)]

## 0.11.3 (June 5, 2020)

IMPROVEMENTS:

 * build: Updated to Go 1.14.3 [[GH-7431](https://github.com/hashicorp/nomad/issues/7970)]
 * csi: Return better error messages [[GH-7984](https://github.com/hashicorp/nomad/issues/7984)] [[GH-8030](https://github.com/hashicorp/nomad/issues/8030)]
 * csi: Move volume claim releases out of evaluation workers [[GH-8021](https://github.com/hashicorp/nomad/issues/8021)]
 * csi: Added support for `VolumeContext` and `VolumeParameters` [[GH-7957](https://github.com/hashicorp/nomad/issues/7957)]
 * driver/docker: Added support for `memory_hard_limit` configuration in docker task driver [[GH-2093](https://github.com/hashicorp/nomad/issues/2093)]
 * logging: Remove spurious error log on task shutdown [[GH-8028](https://github.com/hashicorp/nomad/issues/8028)]
 * ui: Added filesystem browsing for allocations [[GH-5871](https://github.com/hashicorp/nomad/pull/7951)]

BUG FIXES:

 * core: Fixed a critical bug causing agent to become unresponsive [[GH-7431](https://github.com/hashicorp/nomad/issues/7970)], [[GH-8163](https://github.com/hashicorp/nomad/issues/8163)]
 * core: Fixed a bug impacting performance of scheduler on a server after it steps down [[GH-8089](https://github.com/hashicorp/nomad/issues/8089)]
 * core: Fixed a bug where new leader may take a long time until it can process requests [[GH-8036](https://github.com/hashicorp/nomad/issues/8036)]
 * core: Fixed a bug where stop_after_client_disconnect could cause the server to become unresponsive [[GH-8098](https://github.com/hashicorp/nomad/issues/8098)
 * core: Fixed a bug where an internal metadata, ClusterID, may not be initialized properly upon a slow server upgrade [[GH-8078](https://github.com/hashicorp/nomad/issues/8078)]
 * api: Fixed a bug where setting connect sidecar task resources could fail [[GH-7993](https://github.com/hashicorp/nomad/issues/7993)]
 * client: Fixed a bug where artifact downloads failed on redirects [[GH-7854](https://github.com/hashicorp/nomad/issues/7854)]
 * csi: Validate empty volume arguments in API. [[GH-8027](https://github.com/hashicorp/nomad/issues/8027)]

## 0.11.2 (May 14, 2020)

FEATURES:
 * **Task dependencies UI**: task lifecycle charts and details

IMPROVEMENTS:

 * core: Added support for a per-group policy to stop tasks when a client is disconnected [[GH-2185](https://github.com/hashicorp/nomad/issues/2185)]
 * core: Allow spreading allocations as an alternative to binpacking [[GH-7810](https://github.com/hashicorp/nomad/issues/7810)]
 * client: Improve AWS CPU performance fingerprinting [[GH-7681](https://github.com/hashicorp/nomad/issues/7681)]
 * csi: Added support for volume secrets [[GH-7923](https://github.com/hashicorp/nomad/issues/7923)]
 * csi: Added periodic garbage collection of plugins and volume claims [[GH-7825](https://github.com/hashicorp/nomad/issues/7825)]
 * csi: Improved performance of volume claim releases by moving work out of scheduler [[GH-7794](https://github.com/hashicorp/nomad/issues/7794)]
 * driver/docker: Added support for custom runtimes [[GH-7932](https://github.com/hashicorp/nomad/pull/7932)]
 * ui: Added ACL-checking to conditionally turn off exec button [[GH-7919](https://github.com/hashicorp/nomad/pull/7919)]
 * ui: CSI searchable volumes and plugins pages [[GH-7895](https://github.com/hashicorp/nomad/issues/7895)]
 * ui: CSI plugins list and etail pages [[GH-7872](https://github.com/hashicorp/nomad/issues/7872)] [[GH-7911](https://github.com/hashicorp/nomad/issues/7911)]
 * ui: CSI volume constraints table [[GH-7872](https://github.com/hashicorp/nomad/issues/7872)]

BUG FIXES:

 * core: job scale status endpoint was returning incorrect counts [[GH-7789](https://github.com/hashicorp/nomad/issues/7789)]
 * core: Fixed bugs related to periodic jobs scheduled during daylight saving transition periods [[GH-7894](https://github.com/hashicorp/nomad/issues/7894)]
 * core: Fixed a bug where scores for allocations were biased toward nodes with resource reservations [[GH-7730](https://github.com/hashicorp/nomad/issues/7730)]
 * agent: Fine-tuned the severity level of http request failures [[GH-7785](https://github.com/hashicorp/nomad/pull/7785)]
 * api: api.ScalingEvent struct was missing .Count [[GH-7915](https://github.com/hashicorp/nomad/pulls/7915)]
 * api: validate scale count value is not negative [[GH-7902](https://github.com/hashicorp/nomad/issues/7902)]
 * api: autoscaling policies should not be returned for stopped jobs [[GH-7768](https://github.com/hashicorp/nomad/issues/7768)]
 * client: Fixed a bug where an multi-task allocation maybe considered unhealthy if some tasks are slow to start [[GH-7944](https://github.com/hashicorp/nomad/issues/7944)]
 * csi: Fixed checking of volume validation responses from plugins [[GH-7831](https://github.com/hashicorp/nomad/issues/7831)]
 * csi: Fixed counting of healthy and expected plugins after plugin job updates or stops [[GH-7844](https://github.com/hashicorp/nomad/issues/7844)]
 * csi: Added checkpointing to volume claim release to avoid unreleased claims on plugin errors [[GH-7782](https://github.com/hashicorp/nomad/issues/7782)]
 * driver/docker: Fixed a bug preventing garbage collecting unused docker images [[GH-7947](https://github.com/hashicorp/nomad/issues/7947)]
 * jobspec: autoscaling policy block should return a parsing error multiple `policy` blocks are provided [[GH-7716](https://github.com/hashicorp/nomad/issues/7716)]
 * ui: Fixed a bug where exec popup had incorrect URL for jobs where name ≠ id [[GH-7814](https://github.com/hashicorp/nomad/issues/7814)]
 * ui: Fixed a timeout issue where if the log stream request to a client eventually returns but only after the timeout it never gets closed [[GH-7820](https://github.com/hashicorp/nomad/issues/7820)]
 * ui: Setting a namespace on Volumes or Jobs persists that namespace choice when switching to another namespace-away page [[GH-7896](https://github.com/hashicorp/nomad/issues/7896)]
 * ui: Fixed a bug where clicking stdout or stderr when already on that clicked view would pause log streaming [[GH-7820](https://github.com/hashicorp/nomad/issues/7820)]
 * ui: Fixed a race condition that made swithing from stdout to stderr too quickly show an error [[GH-7820](https://github.com/hashicorp/nomad/issues/7820)]
 * ui: Switching namespaces now redirects to Volumes instead of Jobs when on a Storage page [[GH-7896](https://github.com/hashicorp/nomad/issues/7896)]
 * ui: Allocations always report resource reservations based on thier own job version [[GH-7855](https://github.com/hashicorp/nomad/issues/7855)]
 * vault: Fixed a bug where nomad retries revoking tokens indefinitely [[GH-7959](https://github.com/hashicorp/nomad/issues/7959)]

## 0.11.1 (April 22, 2020)

BUG FIXES:

 * core: Fixed a bug that only ran a task `shutdown_delay` if the task had a registered service [[GH-7663](https://github.com/hashicorp/nomad/issues/7663)]
 * core: Fixed a panic when garbage collecting a job with allocations spanning multiple versions [[GH-7758](https://github.com/hashicorp/nomad/issues/7758)]
 * agent: Fixed a bug where http server logs did not honor json log formatting, and reduced http server logging level to Trace [[GH-7748](https://github.com/hashicorp/nomad/issues/7748)]
 * connect: Fixed bugs where some connect parameters would be ignored [[GH-7690](https://github.com/hashicorp/nomad/pull/7690)] [[GH-7684](https://github.com/hashicorp/nomad/pull/7684)]
 * connect: Fixed a bug where an absent connect sidecar_service stanza would trigger panic [[GH-7683](https://github.com/hashicorp/nomad/pull/7683)]
 * connect: Fixed a bug where some connect proxy fields would be dropped from 'job inspect' output [[GH-7397](https://github.com/hashicorp/nomad/issues/7397)]
 * csi: Fixed a panic when claiming a volume for an allocation that was already garbage collected [[GH-7760](https://github.com/hashicorp/nomad/issues/7760)]
 * csi: Fixed a bug where CSI plugins with `NODE_STAGE_VOLUME` capabilities were receiving an incorrect volume ID [[GH-7754](https://github.com/hashicorp/nomad/issues/7754)]
 * driver/docker: Fixed a bug where retrying failed docker creation may in rare cases trigger a panic [[GH-7749](https://github.com/hashicorp/nomad/issues/7749)]
 * scheduler: Fixed a bug in managing allocated devices for a job allocation in in-place update scenarios [[GH-7762](https://github.com/hashicorp/nomad/issues/7762)]
 * vault: Upgrade http2 library to fix Vault API calls that fail with `http2: no cached connection was available` [[GH-7673](https://github.com/hashicorp/nomad/issues/7673)]

## 0.11.0 (April 8, 2020)

FEATURES:
 * **Container Storage Interface [beta]**: Nomad has expanded support
   of stateful workloads through support for CSI plugins.
 * **Exec UI**: an in-browser terminal for connecting to running allocations.
 * **Audit Logging (Enterprise)**: Audit logging support for Nomad
   Enterprise.
 * **Scaling APIs**: new scaling policy API and job scaling APIs to support external autoscalers
 * **Task Dependencies**: introduces `lifecycle` stanza with prestart and sidecar hooks for tasks within a task group


__BACKWARDS INCOMPATIBILITIES:__
 * driver/rkt: The Rkt driver is no longer packaged with Nomad and is instead
   distributed separately as a driver plugin. Further, the Rkt driver codebase
   is now in a separate
   [repository](https://github.com/hashicorp/nomad-driver-rkt).

IMPROVEMENTS:

 * core: Optimized streaming RPCs made between Nomad agents [[GH-7044](https://github.com/hashicorp/nomad/issues/7044)]
 * build: Updated to Go 1.14.1 [[GH-7431](https://github.com/hashicorp/nomad/issues/7431)]
 * consul: Added support for configuring `enable_tag_override` on service stanzas. [[GH-2057](https://github.com/hashicorp/nomad/issues/2057)]
 * client: Updated consul-template library to v0.24.1 - added support for working with consul connect. [Deprecated vault_grace](https://nomadproject.io/guides/upgrade/upgrade-specific/#nomad-0110) [[GH-7170](https://github.com/hashicorp/nomad/pull/7170)]
 * driver/exec: Added `no_pivot_root` option for ramdisk use [[GH-7149](https://github.com/hashicorp/nomad/issues/7149)]
 * jobspec: Added task environment interpolation to `volume_mount` [[GH-7364](https://github.com/hashicorp/nomad/issues/7364)]
 * jobspec: Added support for a per-task restart policy [[GH-7288](https://github.com/hashicorp/nomad/pull/7288)]
 * server: Added minimum quorum check to Autopilot with minQuorum option [[GH-7171](https://github.com/hashicorp/nomad/issues/7171)]
 * connect: Added support for specifying Envoy expose path configurations [[GH-7323](https://github.com/hashicorp/nomad/pull/7323)] [[GH-7396](https://github.com/hashicorp/nomad/pull/7515)]
 * connect: Added support for using Connect with TLS enabled Consul agents [[GH-7602](https://github.com/hashicorp/nomad/pull/7602)]

BUG FIXES:

 * core: Fixed a bug where group network mode changes were not honored [[GH-7414](https://github.com/hashicorp/nomad/issues/7414)]
 * core: Optimized and fixed few bugs in underlying RPC handling [[GH-7044](https://github.com/hashicorp/nomad/issues/7044)] [[GH-7045](https://github.com/hashicorp/nomad/issues/7045)]
 * api: Fixed a panic when canonicalizing a jobspec with an incorrect job type [[GH-7207](https://github.com/hashicorp/nomad/pull/7207)]
 * api: Fixed a bug where calling the node GC or GcAlloc endpoints resulted in an error EOF return on successful requests [[GH-5970](https://github.com/hashicorp/nomad/issues/5970)]
 * api: Fixed a bug where `/client/allocations/...` (e.g. allocation stats) requests may hang in special cases after a leader election [[GH-7370](https://github.com/hashicorp/nomad/issues/7370)]
 * cli: Fixed a bug where `nomad agent -dev` fails on Windows [[GH-7534](https://github.com/hashicorp/nomad/pull/7534)]
 * cli: Fixed a panic when displaying device plugins without stats [[GH-7231](https://github.com/hashicorp/nomad/issues/7231)]
 * cli: Fixed a bug where `alloc exec` command in TLS environments may fail [[GH-7274](https://github.com/hashicorp/nomad/issues/7274)]
 * client: Fixed a panic when running in Debian with `/etc/debian_version` is empty [[GH-7350](https://github.com/hashicorp/nomad/issues/7350)]
 * client: Fixed a bug affecting network detection in environments that mimic the EC2 Metadata API [[GH-7509](https://github.com/hashicorp/nomad/issues/7509)]
 * client: Fixed a bug where a multi-task allocation maybe considered healthy despite a task restarting [[GH-7383](https://github.com/hashicorp/nomad/issues/7383)]
 * consul: Fixed a bug where modified Consul service definitions would not be updated [[GH-6459](https://github.com/hashicorp/nomad/issues/6459)]
 * connect: Fixed a bug where Connect enabled allocation would not stop after promotion [[GH-7540](https://github.com/hashicorp/nomad/issues/7540)]
 * connect: Fixed a bug where restarting a client would prevent Connect enabled allocations from cleaning up properly [[GH-7643](https://github.com/hashicorp/nomad/issues/7643)]
 * driver/docker: Fixed handling of seccomp `security_opts` option [[GH-7554](https://github.com/hashicorp/nomad/issues/7554)]
 * driver/docker: Fixed a bug causing docker containers to use swap memory unexpectedly [[GH-7550](https://github.com/hashicorp/nomad/issues/7550)]
 * scheduler: Fixed a bug where changes to task group `shutdown_delay` were not persisted or displayed in plan output [[GH-7618](https://github.com/hashicorp/nomad/issues/7618)]
 * ui: Fixed handling of multi-byte unicode characters in allocation log view [[GH-7470](https://github.com/hashicorp/nomad/issues/7470)] [[GH-7551](https://github.com/hashicorp/nomad/pull/7551)]

## 0.10.9 (November 19, 2020)

BUG FIXES:
 * client: _Backport from v0.12.9_ - Fixed a regression where `NOMAD_{ALLOC,TASK,SECRETS}_DIR` variables would cause an error when interpolated into `template.source` stanzas. [[GH-9405](https://github.com/hashicorp/nomad/issues/9405)]

## 0.10.8 (November 10, 2020)

SECURITY:
 * docker: _Backport from v0.12.8_ - Fixed a bug where Docker driver mounts of type "volume" (but not "bind") were not sandboxed when `docker.volumes.enabled` is set to `false`. The `docker.volumes.enabled` configuration will now disable Docker mounts with type "volume" when set to `false`. CVE-2020-28348 [[GH-9303](https://github.com/hashicorp/nomad/issues/9303)]

BUG FIXES:
 * client: _Backport from v0.12.8_ - Fixed an in-place upgrade bug, where a Nomad client may fail to manage tasks that were started with pre-0.9 Nomad client. [[GH-9304](https://github.com/hashicorp/nomad/pull/9304)]

## 0.10.7 (October 23, 2020)

BUG FIXES:
 * artifact: _Backport from v0.12.7_ - Fixed a regression in 0.10.6 where if the artifact `destination` field is an absolute path it is not appended to the task working directory, breaking the use of `NOMAD_SECRETS_DIR` as part of the destination path. [[GH-9148](https://github.com/hashicorp/nomad/issues/9148)]
 * template: _Backport from v0.12.7_ - Fixed a regression in 0.10.6 where if the template `destination` field is an absolute path it is not appended to the task working directory, breaking the use of `NOMAD_SECRETS_DIR` as part of the destination path. [[GH-9148](https://github.com/hashicorp/nomad/issues/9148)]

## 0.10.6 (October 21, 2020)

SECURITY:

 * artifact: _Backport from v0.12.6_ - Fixed a bug where interpolation can be used in the artifact `destination` field to write artifact payloads outside the allocation directory. CVE-2020-27195 [[GH-9129](https://github.com/hashicorp/nomad/issues/9129)]
 * template: _Backport from v0.12.6_ - Fixed a bug where interpolation can be used in the template `source` and `destination` fields to read or write files outside the allocation directory even when `disable_file_sandbox` was set to `false` (the default). CVE-2020-27195 [[GH-9129](https://github.com/hashicorp/nomad/issues/9129)]
 * template: _Backport from v0.12.6_ - Fixed a bug where the `disable_file_sandbox` configuration was only respected for the template `file` function and not the template `source` and `destination` fields. CVE-2020-27195 [[GH-9129](https://github.com/hashicorp/nomad/issues/9129)]

## 0.10.5 (March 24, 2020)

SECURITY:

 * server: Override content-type headers for unsafe content. CVE-2020-10944 [[GH-7468](https://github.com/hashicorp/nomad/issues/7468)]

## 0.10.4 (February 19, 2020)

FEATURES:

 * api: Nomad now supports ability to remotely request /debug/pprof endpoints from a remote agent. [[GH-6841](https://github.com/hashicorp/nomad/issues/6841)]
 * consul/connect: Nomad may now register Consul Connect services when Consul is configured with ACLs enabled [[GH-6701](https://github.com/hashicorp/nomad/issues/6701)]
 * jobspec: Add `shutdown_delay` to task groups so task groups can delay shutdown after deregistering from Consul [[GH-6746](https://github.com/hashicorp/nomad/issues/6746)]

IMPROVEMENTS:

 * Our Windows 32-bit and 64-bit executables for this version and up will be signed with a HashiCorp cert. Windows users will no longer see a warning about an "unknown publisher" when running our software.
 * build: Updated to Go 1.12.16 [[GH-7009](https://github.com/hashicorp/nomad/issues/7009)]
 * cli: Included namespace in output when querying job status [[GH-6912](https://github.com/hashicorp/nomad/issues/6912)]
 * cli: Added option to change the name of the file created by the `nomad init` command [[GH-6520]](https://github.com/hashicorp/nomad/pull/6520)
 * client: Supported AWS EC2 Instance Metadata Service Version 2 (IMDSv2) [[GH-6779](https://github.com/hashicorp/nomad/issues/6779)]
 * consul: Add support for service `canary_meta` [[GH-6690](https://github.com/hashicorp/nomad/pull/6690)]
 * driver/docker: Added a `disable_log_collection` parameter to disable nomad log collection [[GH-6820](https://github.com/hashicorp/nomad/issues/6820)]
 * server: Introduced a `default_scheduler_config` config parameter to seed initial preemption configuration. [[GH-6935](https://github.com/hashicorp/nomad/issues/6935)]
 * scheduler: Removed penalty for allocation's previous node if the allocation did not fail. [[GH-6781](https://github.com/hashicorp/nomad/issues/6781)]
 * scheduler: Reduced logging verbosity during preemption [[GH-6849](https://github.com/hashicorp/nomad/issues/6849)]
 * ui: Updated Run Job button to be conditionally enabled according to ACLs [[GH-5944](https://github.com/hashicorp/nomad/pull/5944)]

BUG FIXES:

 * agent: Fixed a panic when using `nomad monitor` on a client node [[GH-7053](https://github.com/hashicorp/nomad/issues/7053)]
 * agent: Fixed race condition in logging when using `nomad monitor` command [[GH-6872](https://github.com/hashicorp/nomad/issues/6872)]
 * agent: Fixed a bug where `nomad monitor -server-id` only work for a server's name instead of uuid or name [[GH-7015](https://github.com/hashicorp/nomad/issues/7015)]
 * core: Addressed an inconsistency where allocations created prior to 0.9 had missing fields [[GH-6922](https://github.com/hashicorp/nomad/issues/6922)]
 * cli: Fixed a bug where error messages appeared interleaved with help text inconsistently [[GH-6865](https://github.com/hashicorp/nomad/issues/6865)]
 * cli: Fixed a bug where `nomad monitor -node-id` would cause a cli panic when no nodes where found [[GH-6828](https://github.com/hashicorp/nomad/issues/6828)]
 * config: Fixed a bug where agent startup would fail if the `consul.timeout` configuration was set [[GH-6907](https://github.com/hashicorp/nomad/issues/6907)]
 * consul: Fixed a bug where script-based health checks would fail if the service configuration included interpolation [[GH-6916](https://github.com/hashicorp/nomad/issues/6916)]
 * consul/connect: Fixed a bug where Connect-enabled jobs failed to validate when service names used interpolation [[GH-6855](https://github.com/hashicorp/nomad/issues/6855)]
 * drivers: Fixed a bug where exec, java, and raw_exec drivers collected and emited stats every second regardless of the telemetry config [[GH-7043](https://github.com/hashicorp/nomad/issues/7043)]
 * driver/exec: Fixed a bug where systemd cgroup wasn't removed upon a task completion [[GH-6839](https://github.com/hashicorp/nomad/issues/6839)]
 * server: Fixed a deadlock that may occur when server leadership flaps very quickly [[GH-6977](https://github.com/hashicorp/nomad/issues/6977)]
 * scheduler: Fixed a bug that caused evicted allocs on a lost node to be stuck in running [[GH-6902](https://github.com/hashicorp/nomad/issues/6902)]
 * scheduler: Fixed a bug where `nomad job plan/apply` returned errors instead of ignoring system job updates for ineligible nodes. [[GH-6996](https://github.com/hashicorp/nomad/issues/6996)]
 * scheduler: Fixed a bug where canary allocations where not properly stored across servers during deployments [[GH-6975](https://github.com/hashicorp/nomad/pull/6975)]

SECURITY:

 * client: Nomad will no longer pass through the `CONSUL_HTTP_TOKEN` environment variable when launching a task. [[GH-7131](https://github.com/hashicorp/nomad/issues/7131)]

## 0.10.3 (January 29, 2020)

SECURITY:

 * agent: Added unauthenticated connection timeouts and limits to prevent resource exhaustion. CVE-2020-7218 [[GH-7002](https://github.com/hashicorp/nomad/issues/7002)]
 * server: Fixed insufficient validation for role and region for RPC connections when TLS enabled. CVE-2020-7956 [[GH-7003](https://github.com/hashicorp/nomad/issues/7003)]

IMPROVEMENTS:

 * build: Updated to Go 1.12.16

## 0.10.2 (December 4, 2019)

NOTES:

* cli: Our [nomad_0.10.2_darwin_amd64_notarized](https://releases.hashicorp.com/nomad/0.10.2/nomad_0.10.2_darwin_amd64_notarized.zip) release has been signed and notarized according to Apple's requirements. In the future, darwin releases will be signed and notarized with our standard naming convention.

    Prior to this release, MacOS 10.15+ users attempting to run our software may see the error: "'nomad' cannot be opened because the developer cannot be verified." This error affected all MacOS 10.15+ users who downloaded our software directly via web browsers, and was caused by [changes to Apple's third-party software requirements](https://developer.apple.com/news/?id=04102019a).

    MacOS 10.15+ users should plan to upgrade to 0.10.2+.

FEATURES:

 * **Nomad Monitor**: New `nomad monitor` command allows remotely following
   the logs of any Nomad Agent (clients or servers). See
   https://nomadproject.io/docs/commands/monitor.html
 * **Docker Container Cleanup**: Nomad will now automatically remove Docker
   containers for tasks leaked due to Nomad or Docker crashes or bugs.

IMPROVEMENTS:

 * agent: Added support for running under Windows Service Manager [[GH-6220](https://github.com/hashicorp/nomad/issues/6220)]
 * api: Added `StartedAt` field to `Node.DrainStrategy` [[GH-6698](https://github.com/hashicorp/nomad/issues/6698)]
 * api: Added JSON representation of rules to policy endpoint response [[GH-6017](https://github.com/hashicorp/nomad/pull/6017)]
 * api: Update policy endpoint to permit anonymous access [[GH-6021](https://github.com/hashicorp/nomad/issues/6021)]
 * build: Updated to Go 1.12.13 [[GH-6606](https://github.com/hashicorp/nomad/issues/6606)]
 * cli: Show full ID in node and alloc individual status views [[GH-6425](https://github.com/hashicorp/nomad/issues/6425)]
 * client: Enable setting tags on Consul Connect sidecar service [[GH-6448](https://github.com/hashicorp/nomad/issues/6448)]
 * client: Added support for downloading artifacts from Google Cloud Storage [[GH-6692](https://github.com/hashicorp/nomad/pull/6692)]
 * command: Added -tls-server-name flag [[GH-6370](https://github.com/hashicorp/nomad/issues/6370)]
 * command: Added `nomad monitor` command to stream logs at a specified level for debugging [[GH-6499](https://github.com/hashicorp/nomad/issues/6499)]
 * quota: Added support for network bandwidth quota limits in Nomad enterprise

BUG FIXES:

 * core: Ignore `server` config values if `server` is disabled [[GH-6047](https://github.com/hashicorp/nomad/issues/6047)]
 * core: Added `semver` constraint for strict Semver 2.0 version comparisons [[GH-6699](https://github.com/hashicorp/nomad/issues/6699)]
 * core: Fixed server panic caused by a plan evicting and preempting allocs on a node [[GH-6792](https://github.com/hashicorp/nomad/issues/6792)]
 * api: Return a 404 if endpoint not found instead of redirecting to /ui/ [[GH-6658](https://github.com/hashicorp/nomad/issues/6658)]
 * api: Decompress web socket response body if gzipped on error responses [[GH-6650](https://github.com/hashicorp/nomad/issues/6650)]
 * api: Fixed a bug where some FS/Allocation API endpoints didn't return error messages [[GH-6427](https://github.com/hashicorp/nomad/issues/6427)]
 * api: Return 40X status code for failing ACL requests, rather than 500 [[GH-6421](https://github.com/hashicorp/nomad/issues/6421)]
 * cli: Made scoring column orders consistent `nomad alloc status` [[GH-6609](https://github.com/hashicorp/nomad/issues/6609)]
 * cli: Fixed a bug where `nomad alloc exec` fails if stdout is being redirected and not a TTY [[GH-6684](https://github.com/hashicorp/nomad/issues/6684)]
 * cli: Fixed a bug where a cli user may fail to query FS/Allocation API endpoints if they lack `node:read` capability [[GH-6423](https://github.com/hashicorp/nomad/issues/6423)]
 * client: client: Return empty values when host stats fail [[GH-6349](https://github.com/hashicorp/nomad/issues/6349)]
 * client: Fixed a bug where a client may not restart dead internal processes upon client's restart on Windows [[GH-6426](https://github.com/hashicorp/nomad/issues/6426)]
 * consul/connect: Fixed registering multiple Connect-enabled services in the same task group [[GH-6646](https://github.com/hashicorp/nomad/issues/6646)]
 * drivers: Fixed a bug where client may panic if a restored task failed to shutdown cleanly [[GH-6763](https://github.com/hashicorp/nomad/issues/6763)]
 * driver/exec: Fixed a bug where exec tasks can spawn processes that live beyond task lifecycle [[GH-6722](https://github.com/hashicorp/nomad/issues/6722)]
 * driver/docker: Added mechanism for detecting running unexpectedly running docker containers [[GH-6325](https://github.com/hashicorp/nomad/issues/6325)]
 * scheduler: Changes to devices in resource stanza should cause rescheduling [[GH-6644](https://github.com/hashicorp/nomad/issues/6644)]
 * scheduler: Fixed a bug that allowed inplace updates after affinity or spread were changed [[GH-6703](https://github.com/hashicorp/nomad/issues/6703)]
 * ui: Fixed client sorting [[GH-6817](https://github.com/hashicorp/nomad/issues/6817)]
 * vault: Allow overriding implicit Vault version constraint [[GH-6687](https://github.com/hashicorp/nomad/issues/6687)]
 * vault: Supported Vault auth role's new fields, `token_period` and `token_explicit_max_ttl` [[GH-6574](https://github.com/hashicorp/nomad/issues/6574)], [[GH-6580](https://github.com/hashicorp/nomad/issues/6580)]

## 0.10.1 (November 4, 2019)

BUG FIXES:

 * core: Fixed server panic when upgrading from 0.8 -> 0.10 and performing an
   inplace update of an allocation. [[GH-6541](https://github.com/hashicorp/nomad/issues/6541)]
 * api: Fixed panic when submitting Connect-enabled job without using a bridge
   network [[GH-6575](https://github.com/hashicorp/nomad/issues/6575)]
 * client: Fixed client panic when upgrading from 0.8 -> 0.10 and performing an
   inplace update of an allocation. [[GH-6605](https://github.com/hashicorp/nomad/issues/6605)]

## 0.10.0 (October 22, 2019)

FEATURES:
 * **Consul Connect**: Nomad may now register Consul Connect services and
   manages an Envoy proxy sidecar to provide secured service-to-service
   communication.
 * **Network Namespaces**: Task Groups may now define a shared network
   namespace. Each allocation will receive its own network namespace and
   loopback interface. Ports may be forwarded from the host into the network
   namespace.
 * **Host Volumes**: Nomad expanded support of stateful workloads through locally mounted storage volumes.
 * **UI Allocation File Explorer**: Nomad UI enhanced operability with a visual file system explorer for allocations.

IMPROVEMENTS:
 * core: Added rolling deployments for service jobs by default and max_parallel=0 disables deployments [[GH-6191](https://github.com/hashicorp/nomad/pull/6100)]
 * agent: Allowed the job GC interval to be configured [[GH-5978](https://github.com/hashicorp/nomad/issues/5978)]
 * agent: Added `log_level` to be reloaded on SIGHUP [[GH-5996](https://github.com/hashicorp/nomad/pull/5996)]
 * api: Added follow parameter to file streaming endpoint to support older browsers [[GH-6049](https://github.com/hashicorp/nomad/issues/6049)]
 * client: Upgraded `go-getter` to support GCP links [[GH-6215](https://github.com/hashicorp/nomad/pull/6215)]
 * client: Remove consul service stanza from `job init --short` jobspec [[GH-6179](https://github.com/hashicorp/nomad/issues/6179)]
 * drivers: Exposed namespace as `NOMAD_NAMESPACE` environment variable in running tasks [[GH-6192](https://github.com/hashicorp/nomad/pull/6192)]
 * metrics: Added job status (pending, running, dead) metrics [[GH-6003](https://github.com/hashicorp/nomad/issues/6003)]
 * metrics: Added status and scheduling ability to client metrics [[GH-6130](https://github.com/hashicorp/nomad/issues/6130)]
 * server: Added an option to configure job GC interval [[GH-5978](https://github.com/hashicorp/nomad/issues/5978)]
 * ui: Added allocation filesystem explorer [[GH-5871](https://github.com/hashicorp/nomad/pull/5871)]
 * ui: Added creation time to evaluations table [[GH-6050](https://github.com/hashicorp/nomad/pull/6050)]

BUG FIXES:

 * cli: Fixed `nomad run ...` on Windows so it works with unprivileged accounts [[GH-6009](https://github.com/hashicorp/nomad/issues/6009)]
 * client: Fixed a bug in client fingerprinting on 32-bit nodes [[GH-6239](https://github.com/hashicorp/nomad/issues/6239)]
 * client: Fixed a bug where completed allocations may re-run after client restart [[GH-6216](https://github.com/hashicorp/nomad/issues/6216)]
 * client: Fixed failure to start if another client is already running with the same data directory [[GH-6348](https://github.com/hashicorp/nomad/pull/6348)]
 * client: Fixed a panic that may occur when an `nomad alloc exec` is initiated while process is terminating [[GH-6065](https://github.com/hashicorp/nomad/issues/6065)]
 * devices: Fixed a bug causing CPU usage spike when a device is detected [[GH-6201](https://github.com/hashicorp/nomad/issues/6201)]
 * drivers: Allowd user-defined environment variable keys to contain dashes [[GH-6080](https://github.com/hashicorp/nomad/issues/6080)]
 * driver/docker: Set gc image_delay default to 3 minutes [[GH-6078](https://github.com/hashicorp/nomad/pull/6078)]
 * driver/docker: Improved docker driver handling of container creation or starting failures [[GH-6326](https://github.com/hashicorp/nomad/issues/6326)], [[GH-6346](https://github.com/hashicorp/nomad/issues/6346)]
 * ui: Fixed a bug where the allocation log viewer would render HTML or hide content that matched XML syntax [[GH-6048](https://github.com/hashicorp/nomad/issues/6048)]
 * ui: Fixed a bug where allocation log viewer doesn't show all content in Firefox [[GH-6466](https://github.com/hashicorp/nomad/issues/6466)]
 * ui: Fixed navigation via clicking recent allocation row [[GH-6087](https://github.com/hashicorp/nomad/pull/6087)]
 * ui: Fixed a bug where the allocation log viewer would render HTML or hide content that matched XML syntax [[GH-6048](https://github.com/hashicorp/nomad/issues/6048)]
 * ui: Fixed a bug where allocation log viewer doesn't show all content in Firefox [[GH-6466](https://github.com/hashicorp/nomad/issues/6466)]

## 0.9.7 (December 4, 2019)

BUG FIXES:

 * core: Fixed server panic caused by a plan evicting and preempting allocs on a node [[GH-6792](https://github.com/hashicorp/nomad/issues/6792)]

## 0.9.6 (October 7, 2019)

SECURITY:

 * core: Redacted replication token in agent/self API endpoint.  The replication token is a management token that can be used for further privilege escalation. CVE-2019-12741 [[GH-6430](https://github.com/hashicorp/nomad/issues/6430)]
 * core: Fixed a bug where a user may start raw_exec task on clients despite driver being disabled. CVE-2019-15928 [[GH-6227](https://github.com/hashicorp/nomad/issues/6227)] [[GH-6431](https://github.com/hashicorp/nomad/issues/6431)]
 * enterprise/acl: Fix ACL access checks in Nomad Enterprise where users may query allocation information and perform lifecycle actions in namespaces they are not authorized to. CVE-2019-16742 [[GH-6432](https://github.com/hashicorp/nomad/issues/6432)]

IMPROVEMENTS:

 * client: Reduced memory footprint of nomad logging and executor processes [[GH-6341](https://github.com/hashicorp/nomad/issues/6341)]

BUG FIXES:

 * core: Fixed a bug where scheduler may schedule an allocation on a node without required drivers [[GH-6227](https://github.com/hashicorp/nomad/issues/6227)]
 * client: Fixed a bug where completed allocations may re-run after client restart [[GH-6216](https://github.com/hashicorp/nomad/issues/6216)] [[GH-6207](https://github.com/hashicorp/nomad/issues/6207)]
 * devices: Fixed a bug causing CPU usage spike when a device is detected [[GH-6201](https://github.com/hashicorp/nomad/issues/6201)]
 * drivers: Fixed port mapping for docker and qemu drivers [[GH-6251](https://github.com/hashicorp/nomad/pull/6251)]
 * drivers/docker: Fixed a case where a `nomad alloc exec` would never time out [[GH-6144](https://github.com/hashicorp/nomad/pull/6144)]
 * ui: Fixed a bug where allocation log viewer doesn't show all content. [[GH-6048](https://github.com/hashicorp/nomad/issues/6048)]

## 0.9.5 (21 August 2019)

SECURITY:

 * client/template: Fix security vulnerabilities associated with task template rendering (CVE-2019-14802), introduced in Nomad 0.5.0 [[GH-6055](https://github.com/hashicorp/nomad/issues/6055)] [[GH-6075](https://github.com/hashicorp/nomad/issues/6075)]
 * client/artifact: Fix a privilege escalation in the `exec` driver exploitable by artifacts with setuid permissions (CVE-2019-14803) [[GH-6176](https://github.com/hashicorp/nomad/issues/6176)]

__BACKWARDS INCOMPATIBILITIES:__

 * client/template: When rendering a task template, only task environment variables are included by default. [[GH-6055](https://github.com/hashicorp/nomad/issues/6055)]
 * client/template: When rendering a task template, the `plugin` function is no longer permitted by default and will raise an error. [[GH-6075](https://github.com/hashicorp/nomad/issues/6075)]
 * client/template: When rendering a task template, path parameters for the `file` function will be restricted to the task directory by default. Relative paths or symlinks that point outside the task directory will raise an error. [[GH-6075](https://github.com/hashicorp/nomad/issues/6075)]

IMPROVEMENTS:
 * core: Added create and modify timestamps to evaluations [[GH-5881](https://github.com/hashicorp/nomad/pull/5881)]

BUG FIXES:
 * api: Fixed job region to default to client node region if none provided [[GH-6064](https://github.com/hashicorp/nomad/pull/6064)]
 * ui: Fixed links containing IPv6 addresses to include required square brackets [[GH-6007](https://github.com/hashicorp/nomad/pull/6007)]
 * vault: Fix deadlock when reloading server Vault configuration [[GH-6082](https://github.com/hashicorp/nomad/issues/6082)]

## 0.9.4 (July 30, 2019)

IMPROVEMENTS:
 * api: Inferred content type of file in alloc filesystem stat endpoint [[GH-5907](https://github.com/hashicorp/nomad/issues/5907)]
 * api: Used region from job hcl when not provided as query parameter in job registration and plan endpoints [[GH-5664](https://github.com/hashicorp/nomad/pull/5664)]
 * core: Deregister nodes in batches rather than one at a time [[GH-5784](https://github.com/hashicorp/nomad/pull/5784)]
 * core: Removed deprecated upgrade path code pertaining to older versions of Nomad [[GH-5894](https://github.com/hashicorp/nomad/issues/5894)]
 * core: System jobs that fail because of resource availability are retried when resources are freed [[GH-5900](https://github.com/hashicorp/nomad/pull/5900)]
 * core: Support reloading log level in agent via SIGHUP [[GH-5996](https://github.com/hashicorp/nomad/issues/5996)]
 * client: Improved task event display message to include kill time out [[GH-5943](https://github.com/hashicorp/nomad/issues/5943)]
 * client: Removed extraneous information to improve formatting for hcl parsing error messages [[GH-5972](https://github.com/hashicorp/nomad/pull/5972)]
 * driver/docker: Added logging defaults to use json-file log driver with log rotation [[GH-5846](https://github.com/hashicorp/nomad/pull/5846)]
 * metrics: Added namespace label as appropriate to metrics [[GH-5847](https://github.com/hashicorp/nomad/issues/5847)]
 * ui: Added page titles [[GH-5924](https://github.com/hashicorp/nomad/pull/5924)]
 * ui: Added buttons to copy client and allocation UUIDs [[GH-5926](https://github.com/hashicorp/nomad/pull/5926)]
 * ui: Moved client status, draining, and eligibility fields into single state column [[GH-5789](https://github.com/hashicorp/nomad/pull/5789)]

BUG FIXES:

 * core: Ensure plans are evaluated against a new enough snapshot index [[GH-5791](https://github.com/hashicorp/nomad/issues/5791)]
 * core: Handle error case when attempting to stop a non-existent allocation [[GH-5865](https://github.com/hashicorp/nomad/issues/5865)]
 * core: Improved job spec parsing error messages for variable interpolation failures [[GH-5844](https://github.com/hashicorp/nomad/issues/5844)]
 * core: Fixed a bug where nomad log and exec requests may time out or fail in tls enabled clusters [[GH-5954](https://github.com/hashicorp/nomad/issues/5954)].
 * client: Fixed a bug where consul service health checks may flap on client restart [[GH-5837](https://github.com/hashicorp/nomad/issues/5837)]
 * client: Fixed a bug where too many check-based restarts would deadlock the client [[GH-5975](https://github.com/hashicorp/nomad/issues/5975)]
 * client: Fixed a bug where successfully completed tasks may restart on client restart [[GH-5890](https://github.com/hashicorp/nomad/issues/5890)]
 * client: Fixed a bug where stats of external driver plugins aren't collected on plugin restart [[GH-5948](https://github.com/hashicorp/nomad/issues/5948)]
 * client: Fixed an issue where an alloc remains in pending state if nomad fails to create alloc directory [[GH-5905](https://github.com/hashicorp/nomad/issues/5905)]
 * client: Fixed an issue where client may kill running allocs if the client and the leader are restarting simultaneously [[GH-5906](//github.com/hashicorp/nomad/issues/5906)]
 * client: Fixed regression that prevented registering multiple services with the same name but different ports in Consul correctly [[GH-5829](https://github.com/hashicorp/nomad/issues/5829)]
 * client: Fixed a race condition when performing local task restarts that would result in incorrect task not found errors on Windows [[GH-5899](https://github.com/hashicorp/nomad/pull/5889)]
 * client: Reduce CPU usage on clients running many tasks on Linux [[GH-5951](https://github.com/hashicorp/nomad/pull/5951)]
 * client: Updated consul-template dependency to address issue with anonymous requests [[GH-5976](https://github.com/hashicorp/nomad/issues/5976)]
 * driver: Fixed an issue preventing local task restarts on Windows [[GH-5864](https://github.com/hashicorp/nomad/pull/5864)]
 * driver: Fixed an issue preventing external driver plugins from launching executor process [[GH-5726](https://github.com/hashicorp/nomad/issues/5726)]
 * driver/docker: Fixed a bug mounting relative paths on Windows [[GH-5811](https://github.com/hashicorp/nomad/issues/5811)]
 * driver/exec: Upgraded libcontainer dependency to avoid zombie `runc:[1:CHILD]]` processes [[GH-5851](https://github.com/hashicorp/nomad/issues/5851)]
 * metrics: Added metrics for raft and state store indexes. [[GH-5841](https://github.com/hashicorp/nomad/issues/5841)]
 * metrics: Upgrade prometheus client to avoid label conflicts [[GH-5850](https://github.com/hashicorp/nomad/issues/5850)]
 * ui: Fixed ability to click sort arrow to change sort direction [[GH-5833](https://github.com/hashicorp/nomad/pull/5833)]

## 0.9.3 (June 12, 2019)

BUG FIXES:

 * core: Fixed a panic that occurs if a job is updated with new task groups [[GH-5805](https://github.com/hashicorp/nomad/issues/5805)]
 * core: Update node's `StatusUpdatedAt` when node drain or eligibility changes [[GH-5746](https://github.com/hashicorp/nomad/issues/5746)]
 * core: Fixed a panic that may occur when preempting jobs for network resources [[GH-5794](https://github.com/hashicorp/nomad/issues/5794)]
 * core: Fixed a config parsing issue when client metadata contains a boolean value [[GH-5802](https://github.com/hashicorp/nomad/issues/5802)]
 * core: Fixed a config parsing issue where consul, vault, and autopilot stanzas break when using a config directory [[GH-5817](https://github.com/hashicorp/nomad/issues/5817)]
 * api: Allow sumitting alloc restart requests with an empty body [[GH-5823](https://github.com/hashicorp/nomad/pull/5823)]
 * client: Fixed an issue where task restart attempts is not honored properly [[GH-5737](https://github.com/hashicorp/nomad/issues/5737)]
 * client: Fixed a panic that occurs when a 0.9.2 client is running with 0.8 nomad servers [[GH-5812](https://github.com/hashicorp/nomad/issues/5812)]
 * client: Fixed an issue with cleaning up consul service registration entries when tasks fail to start. [[GH-5821](https://github.com/hashicorp/nomad/pull/5821)]

## 0.9.2 (June 5, 2019)

SECURITY:

 * driver/exec: Fix privilege escalation issue introduced in Nomad 0.9.0.  In
   Nomad 0.9.0 and 0.9.1, exec tasks by default run as `nobody` but with
   elevated capabilities, allowing tasks to perform privileged linux operations
   and potentially escalate permissions. (CVE-2019-12618)
   [[GH-5728](https://github.com/hashicorp/nomad/pull/5728)]

__BACKWARDS INCOMPATIBILITIES:__

 * api: The `api` package removed `Config.SetTimeout` and `Config.ConfigureTLS` functions, intended
   to be used internally only. [[GH-5275](https://github.com/hashicorp/nomad/pull/5275)]
 * api: The [job deployments](https://www.nomadproject.io/api/jobs.html#list-job-deployments) endpoint
   now filters out deployments associated with older instances of the job. This can happen if jobs are
   purged and recreated with the same id. To get all deployments irrespective of creation time, add
   `all=true`. The `nomad job deployment`CLI also defaults to doing this filtering. [[GH-5702](https://github.com/hashicorp/nomad/issues/5702)]
 * client: The format of service IDs in Consul has changed. If you rely upon
   Nomad's service IDs (*not* service names; those are stable), you will need
   to update your code.  [[GH-5536](https://github.com/hashicorp/nomad/pull/5536)]
 * client: The format of check IDs in Consul has changed. If you rely upon
   Nomad's check IDs you will need to update your code.  [[GH-5536](https://github.com/hashicorp/nomad/pull/5536)]
 * client: On startup a client will reattach to running tasks as before but
   will not restart exited tasks. Exited tasks will be restarted only after the
   client has reestablished communication with servers. System jobs will always
   be restarted. [[GH-5669](https://github.com/hashicorp/nomad/pull/5669)]

FEATURES:

 * core: Add `nomad alloc stop` command to reschedule allocs [[GH-5512](https://github.com/hashicorp/nomad/pull/5512)]
 * core: Add `nomad alloc signal` command to signal allocs and tasks [[GH-5515](https://github.com/hashicorp/nomad/pull/5515)]
 * core: Add `nomad alloc restart` command to restart allocs and tasks [[GH-5502](https://github.com/hashicorp/nomad/pull/5502)]
 * code: Add `nomad alloc exec` command for debugging and running commands in a alloc [[GH-5632](https://github.com/hashicorp/nomad/pull/5632)]
 * core/enterprise: Preemption capabilities for batch and service jobs
 * ui: Preemption reporting everywhere where allocations are shown and as part of the plan step of job submit [[GH-5594](https://github.com/hashicorp/nomad/issues/5594)]
 * ui: Ability to search clients list by class, status, datacenter, or eligibility flags [[GH-5318](https://github.com/hashicorp/nomad/issues/5318)]
 * ui: Ability to search jobs list by type, status, datacenter, or prefix [[GH-5236](https://github.com/hashicorp/nomad/issues/5236)]
 * ui: Ability to stop and restart allocations [[GH-5734](https://github.com/hashicorp/nomad/issues/5734)]
 * ui: Ability to restart tasks [[GH-5734](https://github.com/hashicorp/nomad/issues/5734)]
 * vault: Add initial support for Vault namespaces [[GH-5520](https://github.com/hashicorp/nomad/pull/5520)]

IMPROVEMENTS:

 * core: Add `-verbose` flag to `nomad status` wrapper command [[GH-5516](https://github.com/hashicorp/nomad/pull/5516)]
 * core: Add ability to filter job deployments by most recent version of job [[GH-5702](https://github.com/hashicorp/nomad/issues/5702)]
 * core: Add node name to output of `nomad node status` command in verbose mode [[GH-5224](https://github.com/hashicorp/nomad/pull/5224)]
 * core: Reduce the size of the raft transaction for plans by only sending fields updated by the plan applier [[GH-5602](https://github.com/hashicorp/nomad/pull/5602)]
 * core: Add job update `auto_promote` flag, which causes deployments to promote themselves when all canaries become healthy [[GH-5719](https://github.com/hashicorp/nomad/pull/5719)]
 * api: Support configuring `http.Client` used by golang `api` package [[GH-5275](https://github.com/hashicorp/nomad/pull/5275)]
 * api: Add preemption related fields to API results that return an allocation list. [[GH-5580](https://github.com/hashicorp/nomad/pull/5580)]
 * api: Add additional config options to scheduler configuration endpoint to disable preemption [[GH-5628](https://github.com/hashicorp/nomad/issues/5628)]
 * cli: Add acl token list command [[GH-5557](https://github.com/hashicorp/nomad/issues/5557)]
 * client: Reduce unnecessary lost nodes on server failure [[GH-5654](https://github.com/hashicorp/nomad/issues/5654)]
 * client: Canary Promotion no longer causes services registered in Consul to become unhealthy [[GH-4566](https://github.com/hashicorp/nomad/issues/4566)]
 * client: Allow use of maintenance mode and externally registered checks against Nomad-registered consul services [[GH-4537](https://github.com/hashicorp/nomad/issues/4537)]
 * driver/exec: Fixed an issue causing large memory consumption for light processes [[GH-5437](https://github.com/hashicorp/nomad/pull/5437)]
 * telemetry: Add `client.allocs.memory.allocated` metric to expose allocated task memory in bytes. [[GH-5492](https://github.com/hashicorp/nomad/issues/5492)]
 * ui: Colored log support [[GH-5620](https://github.com/hashicorp/nomad/issues/5620)]
 * ui: Upgraded from Ember 2.18 to 3.4 [[GH-5544](https://github.com/hashicorp/nomad/issues/5544)]
 * ui: Replace XHR cancellation by URL with XHR cancellation by token [[GH-5721](https://github.com/hashicorp/nomad/issues/5721)]

BUG FIXES:

 * core: Fixed accounting of allocated resources in metrics. [[GH-5637](https://github.com/hashicorp/nomad/issues/5637)]
 * core: Fixed disaster recovering with raft 3 protocol peers.json [[GH-5629](https://github.com/hashicorp/nomad/issues/5629)], [[GH-5651](https://github.com/hashicorp/nomad/issues/5651)]
 * core: Fixed a panic that may occur when preempting service jobs [[GH-5545](https://github.com/hashicorp/nomad/issues/5545)]
 * core: Fixed an edge case that caused division by zero when computing spread score [[GH-5713](https://github.com/hashicorp/nomad/issues/5713)]
 * core: Change configuration parsing to use the HCL library's decode, improving JSON support [[GH-1290](https://github.com/hashicorp/nomad/issues/1290)]
 * core: Fix a case where non-leader servers would have an ever growing number of waiting evaluations [[GH-5699](https://github.com/hashicorp/nomad/pull/5699)]
 * cli: Fix output and exit status for system jobs with constraints [[GH-2381](https://github.com/hashicorp/nomad/issues/2381)] and [[GH-5169](https://github.com/hashicorp/nomad/issues/5169)]
 * client: Fix network fingerprinting to honor manual configuration [[GH-2619](https://github.com/hashicorp/nomad/issues/2619)]
 * client: Job validation now checks that the datacenter field does not contain empty strings [[GH-5665](https://github.com/hashicorp/nomad/pull/5665)]
 * client: Fix network port mapping  related environment variables when running with Nomad 0.8 servers [[GH-5587](https://github.com/hashicorp/nomad/issues/5587)]
 * client: Fix issue with terminal state deployments being modified when allocation subsequently fails [[GH-5645](https://github.com/hashicorp/nomad/issues/5645)]
 * driver/docker: Fix regression around image GC [[GH-5768](https://github.com/hashicorp/nomad/issues/5768)]
 * metrics: Fixed stale metrics [[GH-5540](https://github.com/hashicorp/nomad/issues/5540)]
 * vault: Fix renewal time to be 1/2 lease duration with jitter [[GH-5479](https://github.com/hashicorp/nomad/issues/5479)]

## 0.9.1 (April 29, 2019)

BUG FIXES:

* core: Fix bug with incorrect metrics on pending allocations [[GH-5541](https://github.com/hashicorp/nomad/pull/5541)]
* client: Fix issue with recovering from logmon failures [[GH-5577](https://github.com/hashicorp/nomad/pull/5577)], [[GH-5616](https://github.com/hashicorp/nomad/pull/5616)]
* client: Fix deadlock on client startup after reboot [[GH-5568](https://github.com/hashicorp/nomad/pull/5568)]
* client: Fix issue with node registration where newly registered nodes would not run system jobs [[GH-5585](https://github.com/hashicorp/nomad/pull/5585)]
* driver/docker: Fix regression around volume handling [[GH-5572](https://github.com/hashicorp/nomad/pull/5572)]
* driver/docker: Fix regression in which logs aren't collected for docker container with `tty` set to true [[GH-5609](https://github.com/hashicorp/nomad/pull/5609)]
* driver/exec: Fix an issue where raw_exec and exec processes are leaked when nomad agent is restarted [[GH-5598](https://github.com/hashicorp/nomad/pull/5598)]

## 0.9.0 (April 9, 2019)

__BACKWARDS INCOMPATIBILITIES:__

 * core: Drop support for CentOS/RHEL 6. glibc >= 2.14 is required.
 * core: Switch to structured logging using
   [go-hclog](https://github.com/hashicorp/go-hclog). If you have tooling that
   parses Nomad's logs, the format of logs has changed and your tools may need
   updating.
 * core: IOPS as a resource is now deprecated
   [[GH-4970](https://github.com/hashicorp/nomad/issues/4970)]. Nomad continues
   to parse IOPS in jobs to allow job authors time to remove iops from their
   jobs.
 * core: Allow the != constraint to match against keys that do not exist [[GH-4875](https://github.com/hashicorp/nomad/pull/4875)]
 * client: Task config validation is more strict in 0.9. For example unknown
   parameters in stanzas under the task config were ignored in previous
   versions but in 0.9 this will cause a task failure.
 * client: Task config interpolation requires names to be valid identifiers
   (`node.region` or `NOMAD_DC`). Interpolating other variables requires a new
   indexing syntax: `env[".invalid.identifier."]`. [[GH-4843](https://github.com/hashicorp/nomad/issues/4843)]
 * client: Node metadata variables must have valid identifiers, whether
   specified in the config file (`client.meta` stanza) or on the command line
   (`-meta`). [[GH-5158](https://github.com/hashicorp/nomad/pull/5158)]
 * driver/lxc: The LXC driver is no longer packaged with Nomad and is instead
   distributed separately as a driver plugin. Further, the LXC driver codebase
   is now in a separate
   [repository](https://github.com/hashicorp/nomad-driver-lxc). If you are using
   LXC, please follow the 0.9.0 upgrade guide as you will have to install the
   LXC driver before conducting an in-place upgrade to Nomad 0.9.0 [[GH-5162](https://github.com/hashicorp/nomad/issues/5162)]

FEATURES:

 * **Affinities and Spread**: Jobs may now specify affinities towards certain
   node attributes. Affinities act as soft constraints, and inform the
   scheduler that the job has a preference for certain node properties. The new
   spread stanza informs the scheduler that allocations should be spread across a
   specific property such as datacenter or availability zone. This is useful to
   increase failure tolerance of critical applications.
 * **System Job Preemption**: System jobs may now preempt lower priority
   allocations. The ability to place system jobs on all targeted nodes is
   critical since system jobs often run applications that provide services for
   all allocations on the node.
 * **Driver Plugins**: Nomad now supports task drivers as plugins. Driver
   plugins operate the same as built-in drivers and can be developed and
   distributed independently from Nomad.
 * **Device Plugins**: Nomad now supports scheduling and mounting devices via
   device plugins. Device plugins expose hardware devices such as GPUs to Nomad
   and instruct the client on how to make them available to tasks. Device
   plugins can expose the health of devices, the devices attributes, and device
   usage statistics. Device plugins can be developed and distributed
   independently from Nomad.
 * **Nvidia GPU Device Plugin**: Nomad builds-in a Nvidia GPU device plugin to
   add out-of-the-box support for scheduling Nvidia GPUs.
 * **Client Refactor**: Major focus has been put in this release to refactor the
   Nomad Client codebase. The goal of the refactor has been to make the
   codebase more modular to increase developer velocity and testability.
 * **Mobile UI Views:** The side-bar navigation, breadcrumbs, and various other page
   elements are now responsively resized and repositioned based on your browser size.
 * **Job Authoring from the UI:** It is now possible to plan and submit new jobs, edit
   existing jobs, stop and start jobs, and promote canaries all from the UI.
 * **Improved Stat Tracking in UI:** The client detail, allocation detail, and task
   detail pages now have line charts that plot CPU and Memory usage changes over time.
 * **Structured Logging**: Nomad now uses structured logging with the ability to
   output logs in a JSON format.

IMPROVEMENTS:

 * core: Added advertise address to client node meta data [[GH-4390](https://github.com/hashicorp/nomad/issues/4390)]
 * core: Added support for specifying node affinities. Affinities allow job operators to specify weighted placement preferences according to different node attributes [[GH-4512](https://github.com/hashicorp/nomad/issues/4512)]
 * core: Added support for spreading allocations across a specific attribute. Operators can specify spread target percentages across failure domains such as datacenter or rack [[GH-4512](https://github.com/hashicorp/nomad/issues/4512)]
 * core: Added preemption support for system jobs. System jobs can now preempt other jobs of lower priority. See [preemption](https://www.nomadproject.io/docs/internals/scheduling/preemption.html) for more details. [[GH-4794](https://github.com/hashicorp/nomad/pull/4794)]
 * acls: Allow support for using globs in namespace definitions [[GH-4982](https://github.com/hashicorp/nomad/pull/4982)]
 * agent: Support JSON log output [[GH-5173](https://github.com/hashicorp/nomad/issues/5173)]
 * api: Reduced api package dependencies [[GH-5213](https://github.com/hashicorp/nomad/pull/5213)]
 * client: Extend timeout to 60 seconds for Windows CPU fingerprinting [[GH-4441](https://github.com/hashicorp/nomad/pull/4441)]
 * client: Refactor client to support plugins and improve state handling [[GH-4792](https://github.com/hashicorp/nomad/pull/4792)]
 * client: Updated consul-template library to pick up recent fixes and improvements[[GH-4885](https://github.com/hashicorp/nomad/pull/4885)]
 * client: When retrying a failed artifact, do not download any successfully downloaded artifacts again [[GH-5322](https://github.com/hashicorp/nomad/issues/5322)]
 * client: Added service metadata tag that enables the Consul UI to show a Nomad icon for services registered by Nomad [[GH-4889](https://github.com/hashicorp/nomad/issues/4889)]
 * cli: Added support for coloured output on Windows [[GH-5342](https://github.com/hashicorp/nomad/pull/5342)]
 * driver/docker: Rename Logging `type` to `driver` [[GH-5372](https://github.com/hashicorp/nomad/pull/5372)]
 * driver/docker: Support logs when using Docker for Mac [[GH-4758](https://github.com/hashicorp/nomad/issues/4758)]
 * driver/docker: Added support for specifying `storage_opt` in the Docker driver [[GH-4908](https://github.com/hashicorp/nomad/pull/4908)]
 * driver/docker: Added support for specifying `cpu_cfs_period` in the Docker driver [[GH-4462](https://github.com/hashicorp/nomad/pull/4462)]
 * driver/docker: Added support for setting bind and tmpfs mounts in the Docker driver [[GH-4924](https://github.com/hashicorp/nomad/pull/4924)]
 * driver/docker: Report container images with user friendly name rather than underlying image ID [[GH-4926](https://github.com/hashicorp/nomad/pull/4926)]
 * driver/docker: Add support for collecting stats on Windows [[GH-5355](https://github.com/hashicorp/nomad/pull/5355)]
   drivers/docker: Report docker driver as undetected before first connecting to the docker daemon [[GH-5362](https://github.com/hashicorp/nomad/pull/5362)]
 * drivers: Added total memory usage to task resource metrics [[GH-5190](https://github.com/hashicorp/nomad/pull/5190)]
 * server/rpc: Reduce logging when undergoing temporary network errors such as hitting file descriptor limits [[GH-4974](https://github.com/hashicorp/nomad/issues/4974)]
 * server/vault: Tweaked logs to better identify vault connection errors [[GH-5228](https://github.com/hashicorp/nomad/pull/5228)]
 * server/vault: Added Vault token expiry info in `nomad status` CLI, and some improvements to token refresh process [[GH-4817](https://github.com/hashicorp/nomad/pull/4817)]
 * telemetry: All client metrics include a new `node_class` tag [[GH-3882](https://github.com/hashicorp/nomad/issues/3882)]
 * telemetry: Added new tags with value of child job id and parent job id for parameterized and periodic jobs [[GH-4392](https://github.com/hashicorp/nomad/issues/4392)]
 * ui: Improved JSON editor [[GH-4541](https://github.com/hashicorp/nomad/issues/4541)]
 * ui: Mobile friendly views [[GH-4536](https://github.com/hashicorp/nomad/issues/4536)]
 * ui: Filled out the styleguide [[GH-4468](https://github.com/hashicorp/nomad/issues/4468)]
 * ui: Support switching regions [[GH-4572](https://github.com/hashicorp/nomad/issues/4572)]
 * ui: Canaries can now be promoted from the UI [[GH-4616](https://github.com/hashicorp/nomad/issues/4616)]
 * ui: Stopped jobs can be restarted from the UI [[GH-4615](https://github.com/hashicorp/nomad/issues/4615)]
 * ui: Support widescreen format in alloc logs view [[GH-5400](https://github.com/hashicorp/nomad/pull/5400)]
 * ui: Gracefully handle errors from the stats end points [[GH-4833](https://github.com/hashicorp/nomad/issues/4833)]
 * ui: Added links to Jobs and Clients from the error page template [[GH-4850](https://github.com/hashicorp/nomad/issues/4850)]
 * ui: Jobs can be authored, planned, submitted, and edited from the UI [[GH-4600](https://github.com/hashicorp/nomad/issues/4600)]
 * ui: Display recent allocations on job page and introduce allocation tab [[GH-4529](https://github.com/hashicorp/nomad/issues/4529)]
 * ui: Refactored breadcrumbs and adjusted the breadcrumb paths on each page [[GH-4458](https://github.com/hashicorp/nomad/issues/4458)]
 * ui: Switching namespaces in the UI will now always "reset" back to the jobs list page [[GH-4533](https://github.com/hashicorp/nomad/issues/4533)]
 * ui: CPU and Memory metrics are plotted over time during a session in line charts on node detail, allocation detail, and task detail pages [[GH-4661](https://github.com/hashicorp/nomad/issues/4661)], [[GH-4718](https://github.com/hashicorp/nomad/issues/4718)], [[GH-4727](https://github.com/hashicorp/nomad/issues/4727)]

BUG FIXES:

 * core: Removed some GPL code inadvertently added for macOS support [[GH-5202](https://github.com/hashicorp/nomad/pull/5202)]
 * core: Fix an issue where artifact checksums containing interpolated variables failed validation [[GH-4810](https://github.com/hashicorp/nomad/pull/4819)]
 * core: Fix an issue where job summaries for parent dispatch/periodic jobs were not being computed correctly [[GH-5205](https://github.com/hashicorp/nomad/pull/5205)]
 * core: Fix an issue where a canary allocation with a deployment no longer in the state store caused a panic [[GH-5259](https://github.com/hashicorp/nomad/pull/5259)
 * client: Fix an issue reloading the client config [[GH-4730](https://github.com/hashicorp/nomad/issues/4730)]
 * client: Fix an issue where driver attributes are not updated in node API responses if they change after after startup [[GH-4984](https://github.com/hashicorp/nomad/pull/4984)]
 * driver/docker: Fix a path traversal issue where mounting paths outside alloc dir might be possible despite `docker.volumes.enabled` set to false [[GH-4983](https://github.com/hashicorp/nomad/pull/4983)]
 * driver/raw_exec: Fix an issue where tasks that used an interpolated command in driver configuration would not start [[GH-4813](https://github.com/hashicorp/nomad/pull/4813)]
 * drivers: Fix a bug where exec and java drivers get reported as detected and healthy when nomad is not running as root and without cgroup support
 * quota: Fixed a bug in Nomad enterprise where quota specifications were not being replicated to non authoritative regions correctly.
 * scheduler: When dequeueing evals ensure workers wait to the proper Raft index [[GH-5381](https://github.com/hashicorp/nomad/issues/5381)]
 * scheduler: Allow schedulers to handle evaluations that are created due to previous evaluation failures [[GH-4712](https://github.com/hashicorp/nomad/issues/4712)]
 * server/api: Fixed bug when trying to route to a down node [[GH-5261](https://github.com/hashicorp/nomad/pull/5261)]
 * server/vault: Fixed bug in Vault token renewal that could panic on a malformed Vault response [[GH-4904](https://github.com/hashicorp/nomad/issues/4904)], [[GH-4937](https://github.com/hashicorp/nomad/pull/4937)]
 * template: Fix parsing of environment templates when destination path is interpolated [[GH-5253](https://github.com/hashicorp/nomad/issues/5253)]
 * ui: Fixes for viewing objects that contain dots in their names [[GH-4994](https://github.com/hashicorp/nomad/issues/4994)]
 * ui: Correctly labeled certain classes of unknown errors as 404 errors [[GH-4841](https://github.com/hashicorp/nomad/issues/4841)]
 * ui: Fixed an issue where searching while viewing a paginated table could display no results [[GH-4822](https://github.com/hashicorp/nomad/issues/4822)]
 * ui: Fixed an issue where the task group breadcrumb didn't always include the namesapce query param [[GH-4801](https://github.com/hashicorp/nomad/issues/4801)]
 * ui: Added an empty state for the tasks list on the allocation detail page, for when an alloc has no tasks [[GH-4860](https://github.com/hashicorp/nomad/issues/4860)]
 * ui: Fixed an issue where dispatched jobs would get the wrong template type which could cause runtime errors [[GH-4852](https://github.com/hashicorp/nomad/issues/4852)]
 * ui: Fixed an issue where distribution bar corners weren't rounded when there was only one or two slices in the chart [[GH-4507](https://github.com/hashicorp/nomad/issues/4507)]

## 0.8.7 (January 14, 2019)

IMPROVEMENTS:
* core: Added `filter_default`, `prefix_filter` and `disable_dispatched_job_summary_metrics`
  client options to improve metric filtering [[GH-4878](https://github.com/hashicorp/nomad/issues/4878)]
* driver/docker: Support `bind` mount type in order to allow Windows users to mount absolute paths [[GH-4958](https://github.com/hashicorp/nomad/issues/4958)]

BUG FIXES:
* core: Fixed panic when Vault secret response is nil [[GH-4904](https://github.com/hashicorp/nomad/pull/4904)] [[GH-4937](https://github.com/hashicorp/nomad/pull/4937)]
* core: Fixed issue with negative counts in job summary [[GH-4949](https://github.com/hashicorp/nomad/issues/4949)]
* core: Fixed issue with handling duplicated blocked evaluations [[GH-4867](https://github.com/hashicorp/nomad/pull/4867)]
* core: Fixed bug where some successfully completed jobs get re-run after job
  garbage collection [[GH-4861](https://github.com/hashicorp/nomad/pull/4861)]
* core: Fixed bug in reconciler where allocs already stopped were being
  unnecessarily updated [[GH-4764](https://github.com/hashicorp/nomad/issues/4764)]
* core: Fixed bug that affects garbage collection of batch jobs that are purged
  and resubmitted with the same id [[GH-4839](https://github.com/hashicorp/nomad/pull/4839)]
* core: Fixed an issue with garbage collection where terminal but still running
  allocations could be garbage collected server side [[GH-4965](https://github.com/hashicorp/nomad/issues/4965)]
* deployments: Fix an issue where a deployment with multiple task groups could
  be marked as failed when the first progress deadline was hit regardless of if
  that group was done deploying [[GH-4842](https://github.com/hashicorp/nomad/issues/4842)]

## 0.8.6 (September 26, 2018)

IMPROVEMENTS:
* core: Increased scheduling performance when annotating existing allocations
  [[GH-4713](https://github.com/hashicorp/nomad/issues/4713)]
* core: Unique TriggerBy for evaluations that are created to place queued
  allocations [[GH-4716](https://github.com/hashicorp/nomad/issues/4716)]

BUG FIXES:
* core: Fix a bug in Nomad Enterprise where non-voting servers could get
  bootstrapped as voting servers [[GH-4702](https://github.com/hashicorp/nomad/issues/4702)]
* core: Fix an issue where an evaluation could fail if an allocation was being
  rescheduled and the node containing it was at capacity [[GH-4713](https://github.com/hashicorp/nomad/issues/4713)]
* core: Fix an issue in which schedulers would reject evaluations created when
  prior scheduling for a job failed [[GH-4712](https://github.com/hashicorp/nomad/issues/4712)]
* cli: Fix a bug where enabling custom upgrade versions for autopilot was not
  being honored [[GH-4723](https://github.com/hashicorp/nomad/issues/4723)]
* deployments: Fix an issue where the deployment watcher could create a high
  volume of evaluations [[GH-4709](https://github.com/hashicorp/nomad/issues/4709)]
* vault: Fix a regression in which Nomad was only compatible with Vault versions
  greater than 0.10.0 [[GH-4698](https://github.com/hashicorp/nomad/issues/4698)]

## 0.8.5 (September 13, 2018)

IMPROVEMENTS:

* core: Failed deployments no longer block migrations [[GH-4659](https://github.com/hashicorp/nomad/issues/4659)]
* client: Added option to prevent Nomad from removing containers when the task exits [[GH-4535](https://github.com/hashicorp/nomad/issues/4535)]

BUG FIXES:

* core: Reset queued allocation summary to zero when job stopped [[GH-4414](https://github.com/hashicorp/nomad/issues/4414)]
* core: Fix inverted logic bug where if `disable_update_check` was enabled, update checks would be performed [[GH-4570](https://github.com/hashicorp/nomad/issues/4570)]
* core: Fix panic due to missing synchronization in delayed evaluations heap [[GH-4632](https://github.com/hashicorp/nomad/issues/4632)]
* core: Fix treating valid PEM files as invalid [[GH-4613](https://github.com/hashicorp/nomad/issues/4613)]
* core: Fix panic in nomad job history when invoked with a job version that doesn't exist [[GH-4577](https://github.com/hashicorp/nomad/issues/4577)]
* core: Fix issue with not properly closing connection multiplexer when its context is cancelled [[GH-4573](https://github.com/hashicorp/nomad/issues/4573)]
* core: Upgrade vendored Vault client library to fix API incompatibility issue [[GH-4658](https://github.com/hashicorp/nomad/issues/4658)]
* driver/docker: Fix kill timeout not being respected when timeout is over five minutes [[GH-4599](https://github.com/hashicorp/nomad/issues/4599)]
* scheduler: Fix nil pointer dereference [[GH-4474](https://github.com/hashicorp/nomad/issues/4474)]
* scheduler: Fix panic when allocation's reschedule policy doesn't exist [[GH-4647](https://github.com/hashicorp/nomad/issues/4647)]
* client: Fix migrating ephemeral disks when TLS is enabled [[GH-4648](https://github.com/hashicorp/nomad/issues/4648)]

## 0.8.4 (June 11, 2018)

IMPROVEMENTS:
 * core: Updated serf library to improve how leave intents are handled [[GH-4278](https://github.com/hashicorp/nomad/issues/4278)]
 * core: Add more descriptive errors when parsing agent TLS certificates [[GH-4340](https://github.com/hashicorp/nomad/issues/4340)]
 * core: Added TLS configuration option to prefer server's ciphersuites over clients[[GH-4338](https://github.com/hashicorp/nomad/issues/4338)]
 * core: Add the option for operators to configure TLS versions and allowed
   cipher suites. Default is a subset of safe ciphers and TLS 1.2 [[GH-4269](https://github.com/hashicorp/nomad/pull/4269)]
 * core: Add a new [progress_deadline](https://www.nomadproject.io/docs/job-specification/update.html#progress_deadline) parameter to
   support rescheduling failed allocations during a deployment. This allows operators to specify a configurable deadline before which
   a deployment should see healthy allocations [[GH-4259](https://github.com/hashicorp/nomad/issues/4259)]
 * core: Add a new [job eval](https://www.nomadproject.io/docs/commands/job/eval.html) CLI and API
   for forcing an evaluation of a job, given the job ID. The new CLI also includes an option to force
   reschedule failed allocations [[GH-4274](https://github.com/hashicorp/nomad/issues/4274)]
 * core: Canary allocations are tagged in Consul to enable using service tags to
   isolate canary instances during deployments [[GH-4259](https://github.com/hashicorp/nomad/issues/4259)]
 * core: Emit Node events for drain and eligibility operations as well as for
   missed heartbeats [[GH-4284](https://github.com/hashicorp/nomad/issues/4284)], [[GH-4291](https://github.com/hashicorp/nomad/issues/4291)], [[GH-4292](https://github.com/hashicorp/nomad/issues/4292)]
 * agent: Support go-discover for auto-joining clusters based on cloud metadata
   [[GH-4277](https://github.com/hashicorp/nomad/issues/4277)]
 * cli: Add node drain monitoring with new `-monitor` flag on node drain
   command [[GH-4260](https://github.com/hashicorp/nomad/issues/4260)]
 * cli: Add node drain details to node status [[GH-4247](https://github.com/hashicorp/nomad/issues/4247)]
 * client: Avoid splitting log line across two files [[GH-4282](https://github.com/hashicorp/nomad/issues/4282)]
 * command: Add -short option to init command that emits a minimal
   jobspec [[GH-4239](https://github.com/hashicorp/nomad/issues/4239)]
 * discovery: Support Consul gRPC health checks. [[GH-4251](https://github.com/hashicorp/nomad/issues/4251)]
 * driver/docker: OOM kill metric [[GH-4185](https://github.com/hashicorp/nomad/issues/4185)]
 * driver/docker: Pull image with digest [[GH-4298](https://github.com/hashicorp/nomad/issues/4298)]
 * driver/docker: Support Docker pid limits [[GH-4341](https://github.com/hashicorp/nomad/issues/4341)]
 * driver/docker: Add progress monitoring and inactivity detection to docker
   image pulls [[GH-4192](https://github.com/hashicorp/nomad/issues/4192)]
 * driver/raw_exec: Use cgroups to manage process tree for precise cleanup of
   launched processes [[GH-4350](https://github.com/hashicorp/nomad/issues/4350)]
 * env: Default interpolation of optional meta fields of parameterized jobs to
   an empty string rather than the field key. [[GH-3720](https://github.com/hashicorp/nomad/issues/3720)]
 * ui: Show node drain, node eligibility, and node drain strategy information in the Client list and Client detail pages [[GH-4353](https://github.com/hashicorp/nomad/issues/4353)]
 * ui: Show reschedule-event information for allocations that were server-side rescheduled [[GH-4254](https://github.com/hashicorp/nomad/issues/4254)]
 * ui: Show the running deployment Progress Deadlines on the Job Detail Page [[GH-4388](https://github.com/hashicorp/nomad/issues/4388)]
 * ui: Show driver health status and node events on the Client Detail Page [[GH-4294](https://github.com/hashicorp/nomad/issues/4294)]
 * ui: Fuzzy and tokenized search on the Jobs List Page [[GH-4201](https://github.com/hashicorp/nomad/issues/4201)]
 * ui: The stop job button looks more dangerous [[GH-4339](https://github.com/hashicorp/nomad/issues/4339)]

BUG FIXES:
 * core: Clean up leaked deployments on restoration [[GH-4329](https://github.com/hashicorp/nomad/issues/4329)]
 * core: Fix regression to allow for dynamic Vault configuration reload [[GH-4395](https://github.com/hashicorp/nomad/issues/4395)]
 * core: Fix bug where older failed allocations of jobs that have been updated to a newer version were
   not being garbage collected [[GH-4313](https://github.com/hashicorp/nomad/issues/4313)]
 * core: Fix bug when upgrading an existing server to Raft protocol 3 that
   caused servers to never change their ID in the Raft configuration. [[GH-4349](https://github.com/hashicorp/nomad/issues/4349)]
 * core: Fix bug with scheduler not creating a new deployment when job is purged
   and re-added [[GH-4377](https://github.com/hashicorp/nomad/issues/4377)]
 * api/client: Fix potentially out of order logs and streamed file contents
   [[GH-4234](https://github.com/hashicorp/nomad/issues/4234)]
 * discovery: Fix flapping services when Nomad Server and Client point to the same
   Consul agent [[GH-4365](https://github.com/hashicorp/nomad/issues/4365)]
 * driver/docker: Fix docker credential helper support [[GH-4266](https://github.com/hashicorp/nomad/issues/4266)]
 * driver/docker: Fix panic when docker client configuration options are invalid [[GH-4303](https://github.com/hashicorp/nomad/issues/4303)]
 * driver/exec: Disable exec on non-linux platforms [[GH-4366](https://github.com/hashicorp/nomad/issues/4366)]
 * rpc: Fix RPC tunneling when running both client/server on one machine [[GH-4317](https://github.com/hashicorp/nomad/issues/4317)]
 * ui: Track the method in XHR tracking to prevent errant ACL error dialogs when stopping a job [[GH-4319](https://github.com/hashicorp/nomad/issues/4319)]
 * ui: Make the tasks list on the Allocation Detail Page look and behave like other lists [[GH-4387](https://github.com/hashicorp/nomad/issues/4387)] [[GH-4393](https://github.com/hashicorp/nomad/issues/4393)]
 * ui: Use the Network IP, not the Node IP, for task addresses [[GH-4369](https://github.com/hashicorp/nomad/issues/4369)]
 * ui: Use Polling instead of Streaming for logs in Safari [[GH-4335](https://github.com/hashicorp/nomad/issues/4335)]
 * ui: Track PlaceCanaries in deployment metrics [[GH-4325](https://github.com/hashicorp/nomad/issues/4325)]

## 0.8.3 (April 27, 2018)

BUG FIXES:
 * core: Fix panic proxying node connections when the server does not have a
   connection to the node [[GH-4231](https://github.com/hashicorp/nomad/issues/4231)]
 * core: Fix bug with not updating ModifyIndex of allocations after updates to
   the `NextAllocation` field [[GH-4250](https://github.com/hashicorp/nomad/issues/4250)]

## 0.8.2 (April 26, 2018)

IMPROVEMENTS:
 * api: Add /v1/jobs/parse api endpoint for rendering HCL jobs files as JSON [[GH-2782](https://github.com/hashicorp/nomad/issues/2782)]
 * api: Include reschedule tracking events in end points that return a list of allocations [[GH-4240](https://github.com/hashicorp/nomad/issues/4240)]
 * cli: Improve help text when invalid arguments are given [[GH-4176](https://github.com/hashicorp/nomad/issues/4176)]
 * client: Create new process group on process startup. [[GH-3572](https://github.com/hashicorp/nomad/issues/3572)]
 * discovery: Periodically sync services and checks with Consul [[GH-4170](https://github.com/hashicorp/nomad/issues/4170)]
 * driver/rkt: Enable stats collection for rkt tasks [[GH-4188](https://github.com/hashicorp/nomad/pull/4188)]
 * ui: Stop job button added to job detail pages [[GH-4189](https://github.com/hashicorp/nomad/pull/4189)]

BUG FIXES:
 * core: Handle invalid cron specifications more gracefully [[GH-4224](https://github.com/hashicorp/nomad/issues/4224)]
 * core: Sort signals in implicit constraint avoiding unnecessary updates
   [[GH-4216](https://github.com/hashicorp/nomad/issues/4216)]
 * core: Improve tracking of node connections even if the address being used to
   contact the server changes [[GH-4222](https://github.com/hashicorp/nomad/issues/4222)]
 * core: Fix panic when doing a node drain effecting a job that has an
   allocation that was on a node that no longer exists
   [[GH-4215](https://github.com/hashicorp/nomad/issues/4215)]
 * api: Fix an issue in which the autopilot configuration could not be updated
   [[GH-4220](https://github.com/hashicorp/nomad/issues/4220)]
 * client: Populate access time and modify time when unarchiving tar archives
   that do not specify them explicitly [[GH-4217](https://github.com/hashicorp/nomad/issues/4217)]
 * driver/exec: Create process group for Windows process and send Ctrl-Break
   signal on Shutdown [[GH-4153](https://github.com/hashicorp/nomad/pull/4153)]
 * ui: Alloc stats will continue to poll after a request errors or returns an invalid response [[GH-4195](https://github.com/hashicorp/nomad/pull/4195)]

## 0.8.1 (April 17, 2018)

BUG FIXES:
 * client: Fix a race condition while concurrently fingerprinting and accessing
   the node that could cause a panic [[GH-4166](https://github.com/hashicorp/nomad/issues/4166)]

## 0.8.0 (April 12, 2018)

__BACKWARDS INCOMPATIBILITIES:__
 * cli: node drain now blocks until the drain completes and all allocations on
   the draining node have stopped. Use -detach for the old behavior.
 * client: Periods (`.`) are no longer replaced with underscores (`_`) in
   environment variables as many applications rely on periods in environment
   variable names. [[GH-3760](https://github.com/hashicorp/nomad/issues/3760)]
 * client/metrics: The key emitted for tracking a client's uptime has changed
   from "uptime" to "client.uptime". Users monitoring this metric will have to
   switch to the new key name [[GH-4128](https://github.com/hashicorp/nomad/issues/4128)]
 * discovery: Prevent absolute URLs in check paths. The documentation indicated
   that absolute URLs are not allowed, but it was not enforced. Absolute URLs
   in HTTP check paths will now fail to validate. [[GH-3685](https://github.com/hashicorp/nomad/issues/3685)]
 * drain: Draining a node no longer stops all allocations immediately: a new
   [migrate stanza](https://www.nomadproject.io/docs/job-specification/migrate.html)
   allows jobs to specify how quickly task groups can be drained. A `-force`
   option can be used to emulate the old drain behavior.
 * jobspec: The default values for restart policy have changed. Restart policy
   mode defaults to "fail" and the attempts/time interval values have been
   changed to enable faster server side rescheduling. See [restart
   stanza](https://www.nomadproject.io/docs/job-specification/restart.html) for
   more information.
 * jobspec: Removed compatibility code that migrated pre Nomad 0.6.0 Update
   stanza syntax. All job spec files should be using update stanza fields
   introduced in 0.7.0
   [[GH-3979](https://github.com/hashicorp/nomad/pull/3979/files)]

IMPROVEMENTS:
 * core: Servers can now service client HTTP endpoints [[GH-3892](https://github.com/hashicorp/nomad/issues/3892)]
 * core: More efficient garbage collection of large batches of jobs [[GH-3982](https://github.com/hashicorp/nomad/issues/3982)]
 * core: Allow upgrading/downgrading TLS via SIGHUP on both servers and clients [[GH-3492](https://github.com/hashicorp/nomad/issues/3492)]
 * core: Node events are emitted for events such as node registration and
   heartbeating [[GH-3945](https://github.com/hashicorp/nomad/issues/3945)]
 * core: A set of features (Autopilot) has been added to allow for automatic operator-friendly management of Nomad servers. For more information about Autopilot, see the [Autopilot Guide](https://www.nomadproject.io/guides/cluster/autopilot.html). [[GH-3670](https://github.com/hashicorp/nomad/pull/3670)]
 * core: Failed tasks are automatically rescheduled according to user specified criteria. For more information on configuration, see the [Reshedule Stanza](https://www.nomadproject.io/docs/job-specification/reschedule.html) [[GH-3981](https://github.com/hashicorp/nomad/issues/3981)]
 * core: Servers can now service client HTTP endpoints [[GH-3892](https://github.com/hashicorp/nomad/issues/3892)]
 * core: Servers can now retry connecting to Vault to verify tokens without requiring a SIGHUP to do so [[GH-3957](https://github.com/hashicorp/nomad/issues/3957)]
 * core: Updated yamux library to pick up memory and CPU performance improvements [[GH-3980](https://github.com/hashicorp/nomad/issues/3980)]
 * core: Client stanza now supports overriding total memory [[GH-4052](https://github.com/hashicorp/nomad/issues/4052)]
 * core: Node draining is now able to migrate allocations in a controlled
   manner with parameters specified by the drain command and in job files using
   the migrate stanza [[GH-4010](https://github.com/hashicorp/nomad/issues/4010)]
 * acl: Increase token name limit from 64 characters to 256 [[GH-3888](https://github.com/hashicorp/nomad/issues/3888)]
 * cli: Node status and filesystem related commands do not require direct
   network access to the Nomad client nodes [[GH-3892](https://github.com/hashicorp/nomad/issues/3892)]
 * cli: Common commands highlighed [[GH-4027](https://github.com/hashicorp/nomad/issues/4027)]
 * cli: Colored error and warning outputs [[GH-4027](https://github.com/hashicorp/nomad/issues/4027)]
 * cli: All commands are grouped by subsystem [[GH-4027](https://github.com/hashicorp/nomad/issues/4027)]
 * cli: Use ISO_8601 time format for cli output [[GH-3814](https://github.com/hashicorp/nomad/pull/3814)]
 * cli: Clearer task event descriptions in `nomad alloc-status` when there are server side failures authenticating to Vault [[GH-3968](https://github.com/hashicorp/nomad/issues/3968)]
 * client: Allow '.' in environment variable names [[GH-3760](https://github.com/hashicorp/nomad/issues/3760)]
 * client: Improved handling of failed RPCs and heartbeat retry logic [[GH-4106](https://github.com/hashicorp/nomad/issues/4106)]
 * client: Refactor client fingerprint methods to a request/response format [[GH-3781](https://github.com/hashicorp/nomad/issues/3781)]
 * client: Enable periodic health checks for drivers. Initial support only includes the Docker driver. [[GH-3856](https://github.com/hashicorp/nomad/issues/3856)]
 * discovery: Allow `check_restart` to be specified in the `service` stanza
   [[GH-3718](https://github.com/hashicorp/nomad/issues/3718)]
 * discovery: Allow configuring names of Nomad client and server health checks
   [[GH-4003](https://github.com/hashicorp/nomad/issues/4003)]
 * discovery: Only log if Consul does not support TLSSkipVerify instead of
   dropping checks which relied on it. Consul has had this feature since 0.7.2 [[GH-3983](https://github.com/hashicorp/nomad/issues/3983)]
 * driver/docker: Support hard CPU limits [[GH-3825](https://github.com/hashicorp/nomad/issues/3825)]
 * driver/docker: Support advertising IPv6 addresses [[GH-3790](https://github.com/hashicorp/nomad/issues/3790)]
 * driver/docker; Support overriding image entrypoint [[GH-3788](https://github.com/hashicorp/nomad/issues/3788)]
 * driver/docker: Support adding or dropping capabilities [[GH-3754](https://github.com/hashicorp/nomad/issues/3754)]
 * driver/docker: Support mounting root filesystem as read-only [[GH-3802](https://github.com/hashicorp/nomad/issues/3802)]
 * driver/docker: Retry on Portworx "volume is attached on another node" errors
   [[GH-3993](https://github.com/hashicorp/nomad/issues/3993)]
 * driver/lxc: Add volumes config to LXC driver [[GH-3687](https://github.com/hashicorp/nomad/issues/3687)]
 * driver/rkt: Allow overriding group [[GH-3990](https://github.com/hashicorp/nomad/issues/3990)]
 * telemetry: Support DataDog tags [[GH-3839](https://github.com/hashicorp/nomad/issues/3839)]
 * ui: Specialized job detail pages for each job type (system, service, batch, periodic, parameterized, periodic instance, parameterized instance) [[GH-3829](https://github.com/hashicorp/nomad/issues/3829)]
 * ui: Allocation stats requests are made through the server instead of directly through clients [[GH-3908](https://github.com/hashicorp/nomad/issues/3908)]
 * ui: Allocation log requests fallback to using the server when the client can't be reached [[GH-3908](https://github.com/hashicorp/nomad/issues/3908)]
 * ui: All views poll for changes using long-polling via blocking queries [[GH-3936](https://github.com/hashicorp/nomad/issues/3936)]
 * ui: Dispatch payload on the parameterized instance job detail page [[GH-3829](https://github.com/hashicorp/nomad/issues/3829)]
 * ui: Periodic force launch button on the periodic job detail page [[GH-3829](https://github.com/hashicorp/nomad/issues/3829)]
 * ui: Allocation breadcrumbs now extend job breadcrumbs [[GH-3829](https://github.com/hashicorp/nomad/issues/3974)]
 * vault: Allow Nomad to create orphaned tokens for allocations [[GH-3992](https://github.com/hashicorp/nomad/issues/3992)]

BUG FIXES:
 * core: Fix search endpoint forwarding for multi-region clusters [[GH-3680](https://github.com/hashicorp/nomad/issues/3680)]
 * core: Fix an issue in which batch jobs with queued placements and lost
   allocations could result in improper placement counts [[GH-3717](https://github.com/hashicorp/nomad/issues/3717)]
 * core: Fix an issue where an entire region leaving caused `nomad server-members` to fail with a 500 response [[GH-1515](https://github.com/hashicorp/nomad/issues/1515)]
 * core: Fix an issue in which multiple servers could be acting as a leader. A
   prominent side-effect being nodes TTLing incorrectly [[GH-3890](https://github.com/hashicorp/nomad/issues/3890)]
 * core: Fix an issue where jobs with the same name in a different namespace were not being blocked correctly [[GH-3972](https://github.com/hashicorp/nomad/issues/3972)]
 * cli: server member command handles failure to retrieve leader in remote
   regions [[GH-4087](https://github.com/hashicorp/nomad/issues/4087)]
 * client: Support IP detection of wireless interfaces on Windows [[GH-4011](https://github.com/hashicorp/nomad/issues/4011)]
 * client: Migrated ephemeral_disk's maintain directory permissions [[GH-3723](https://github.com/hashicorp/nomad/issues/3723)]
 * client: Always advertise driver IP when in driver address mode [[GH-3682](https://github.com/hashicorp/nomad/issues/3682)]
 * client: Preserve permissions on directories when expanding tarred artifacts [[GH-4129](https://github.com/hashicorp/nomad/issues/4129)]
 * client: Improve auto-detection of network interface when interface name has a
   space in it on Windows [[GH-3855](https://github.com/hashicorp/nomad/issues/3855)]
 * client/vault: Recognize renewing non-renewable Vault lease as fatal [[GH-3727](https://github.com/hashicorp/nomad/issues/3727)]
 * client/vault: Improved error handling of network errors with Vault [[GH-4100](https://github.com/hashicorp/nomad/issues/4100)]
 * config: Revert minimum CPU limit back to 20 from 100 [[GH-3706](https://github.com/hashicorp/nomad/issues/3706)]
 * config: Always add core scheduler to enabled schedulers and add invalid
   EnabledScheduler detection [[GH-3978](https://github.com/hashicorp/nomad/issues/3978)]
 * driver/exec: Properly disable swapping [[GH-3958](https://github.com/hashicorp/nomad/issues/3958)]
 * driver/lxc: Cleanup LXC containers after errors on container startup. [[GH-3773](https://github.com/hashicorp/nomad/issues/3773)]
 * ui: Always show the task name in the task recent events table on the allocation detail page. [[GH-3985](https://github.com/hashicorp/nomad/pull/3985)]
 * ui: Only show the placement failures section when there is a blocked evaluation. [[GH-3956](https://github.com/hashicorp/nomad/pull/3956)]
 * ui: Fix requests using client-side certificates in Firefox. [[GH-3728](https://github.com/hashicorp/nomad/pull/3728)]
 * ui: Fix ui on non-leaders when ACLs are enabled [[GH-3722](https://github.com/hashicorp/nomad/issues/3722)]


## 0.7.1 (December 19, 2017)

__BACKWARDS INCOMPATIBILITIES:__
 * client: The format of service IDs in Consul has changed. If you rely upon
   Nomad's service IDs (*not* service names; those are stable), you will need
   to update your code.  [[GH-3632](https://github.com/hashicorp/nomad/issues/3632)]
 * config: Nomad no longer parses Atlas configuration stanzas. Atlas has been
   deprecated since earlier this year. If you have an Atlas stanza in your
   config file it will have to be removed.
 * config: Default minimum CPU configuration has been changed to 100 from 20. Jobs
   using the old minimum value of 20 will have to be updated.
 * telemetry: Hostname is now emitted via a tag rather than within the key name.
   To maintain old behavior during an upgrade path specify
   `backwards_compatible_metrics` in the telemetry configuration.

IMPROVEMENTS:
 * core: Allow operators to reload TLS certificate and key files via SIGHUP
   [[GH-3479](https://github.com/hashicorp/nomad/issues/3479)]
 * core: Allow configurable stop signals for a task, when drivers support
   sending stop signals [[GH-1755](https://github.com/hashicorp/nomad/issues/1755)]
 * core: Allow agents to be run in `rpc_upgrade_mode` when migrating a cluster
   to TLS rather than changing `heartbeat_grace`
 * api: Allocations now track and return modify time in addition to create time
   [[GH-3446](https://github.com/hashicorp/nomad/issues/3446)]
 * api: Introduced new fields to track details and display message for task
   events, and deprecated redundant existing fields [[GH-3399](https://github.com/hashicorp/nomad/issues/3399)]
 * api: Environment variables are ignored during service name validation [[GH-3532](https://github.com/hashicorp/nomad/issues/3532)]
 * cli: Allocation create and modify times are displayed in a human readable
   relative format like `6 h ago` [[GH-3449](https://github.com/hashicorp/nomad/issues/3449)]
 * client: Support `address_mode` on checks [[GH-3619](https://github.com/hashicorp/nomad/issues/3619)]
 * client: Sticky volume migrations are now atomic. [[GH-3563](https://github.com/hashicorp/nomad/issues/3563)]
 * client: Added metrics to track state transitions of allocations [[GH-3061](https://github.com/hashicorp/nomad/issues/3061)]
 * client: When `network_interface` is unspecified use interface attached to
   default route [[GH-3546](https://github.com/hashicorp/nomad/issues/3546)]
 * client: Support numeric ports on services and checks when
   `address_mode="driver"` [[GH-3619](https://github.com/hashicorp/nomad/issues/3619)]
 * driver/docker: Detect OOM kill event [[GH-3459](https://github.com/hashicorp/nomad/issues/3459)]
 * driver/docker: Adds support for adding host device to container via
   `--device` [[GH-2938](https://github.com/hashicorp/nomad/issues/2938)]
 * driver/docker: Adds support for `ulimit` and `sysctl` options [[GH-3568](https://github.com/hashicorp/nomad/issues/3568)]
 * driver/docker: Adds support for StopTimeout (set to the same value as
   kill_timeout [[GH-3601](https://github.com/hashicorp/nomad/issues/3601)]
 * driver/rkt: Add support for passing through user [[GH-3612](https://github.com/hashicorp/nomad/issues/3612)]
 * driver/qemu: Support graceful shutdowns on unix platforms [[GH-3411](https://github.com/hashicorp/nomad/issues/3411)]
 * template: Updated to consul template 0.19.4 [[GH-3543](https://github.com/hashicorp/nomad/issues/3543)]
 * core/enterprise: Return 501 status code in Nomad Pro for Premium end points
 * ui: Added log streaming for tasks [[GH-3564](https://github.com/hashicorp/nomad/issues/3564)]
 * ui: Show the modify time for allocations [[GH-3607](https://github.com/hashicorp/nomad/issues/3607)]
 * ui: Added a dedicated Task page under allocations [[GH-3472](https://github.com/hashicorp/nomad/issues/3472)]
 * ui: Added placement failures to the Job Detail page [[GH-3603](https://github.com/hashicorp/nomad/issues/3603)]
 * ui: Warn uncaught exceptions to the developer console [[GH-3623](https://github.com/hashicorp/nomad/issues/3623)]

BUG FIXES:

 * core: Fix issue in which restoring periodic jobs could fail when a leader
   election occurs [[GH-3646](https://github.com/hashicorp/nomad/issues/3646)]
 * core: Fix race condition in which rapid reprocessing of a blocked evaluation
   may lead to the scheduler not seeing the results of the previous scheduling
   event [[GH-3669](https://github.com/hashicorp/nomad/issues/3669)]
 * core: Fixed an issue where the leader server could get into a state where it
   was no longer performing the periodic leader loop duties after a barrier
   timeout error [[GH-3402](https://github.com/hashicorp/nomad/issues/3402)]
 * core: Fixes an issue with jobs that have `auto_revert` set to true, where
   reverting to a previously stable job that fails to start up causes an
   infinite cycle of reverts [[GH-3496](https://github.com/hashicorp/nomad/issues/3496)]
 * api: Apply correct memory default when task's do not specify memory
   explicitly [[GH-3520](https://github.com/hashicorp/nomad/issues/3520)]
 * cli: Fix passing Consul address via flags [[GH-3504](https://github.com/hashicorp/nomad/issues/3504)]
 * cli: Fix panic when running `keyring` commands [[GH-3509](https://github.com/hashicorp/nomad/issues/3509)]
 * client: Fix advertising services with tags that require URL escaping
   [[GH-3632](https://github.com/hashicorp/nomad/issues/3632)]
 * client: Fix a panic when restoring an allocation with a dead leader task
   [[GH-3502](https://github.com/hashicorp/nomad/issues/3502)]
 * client: Fix crash when following logs from a Windows node [[GH-3608](https://github.com/hashicorp/nomad/issues/3608)]
 * client: Fix service/check updating when just interpolated variables change
   [[GH-3619](https://github.com/hashicorp/nomad/issues/3619)]
 * client: Fix allocation accounting in GC and trigger GCs on allocation
   updates [[GH-3445](https://github.com/hashicorp/nomad/issues/3445)]
 * driver/docker: Fix container name conflict handling [[GH-3551](https://github.com/hashicorp/nomad/issues/3551)]
 * driver/rkt: Remove pods on shutdown [[GH-3562](https://github.com/hashicorp/nomad/issues/3562)]
 * driver/rkt: Don't require port maps when using host networking [[GH-3615](https://github.com/hashicorp/nomad/issues/3615)]
 * template: Fix issue where multiple environment variable templates would be
   parsed incorrectly when contents of one have changed after the initial
   rendering [[GH-3529](https://github.com/hashicorp/nomad/issues/3529)]
 * sentinel: (Nomad Enterprise) Fix an issue that could cause an import error
   when multiple Sentinel policies are applied
 * telemetry: Do not emit metrics for non-running tasks [[GH-3559](https://github.com/hashicorp/nomad/issues/3559)]
 * telemetry: Emit hostname as a tag rather than within the key name [[GH-3616](https://github.com/hashicorp/nomad/issues/3616)]
 * ui: Remove timezone text from timestamps [[GH-3621](https://github.com/hashicorp/nomad/issues/3621)]
 * ui: Allow cross-origin requests from the UI [[GH-3530](https://github.com/hashicorp/nomad/issues/3530)]
 * ui: Consistently use Clients instead of Nodes in copy [[GH-3466](https://github.com/hashicorp/nomad/issues/3466)]
 * ui: Fully expand the job definition on the Job Definition page [[GH-3631](https://github.com/hashicorp/nomad/issues/3631)]

## 0.7.0 (November 1, 2017)

__BACKWARDS INCOMPATIBILITIES:__
 * driver/rkt: Nomad now requires at least rkt version `1.27.0` for the rkt
   driver to function. Please update your version of rkt to at least this
   version.

IMPROVEMENTS:
 * core: Capability based ACL system with authoritative region, providing
   federated ACLs.
 * core/enterprise: Sentinel integration for fine grain policy enforcement.
 * core/enterprise: Namespace support allowing jobs and their associated
   objects to be isolated from each other and other users of the cluster.
 * api: Allow force deregistration of a node [[GH-3447](https://github.com/hashicorp/nomad/issues/3447)]
 * api: New `/v1/agent/health` endpoint for health checks.
 * api: Metrics endpoint exposes Prometheus formatted metrics [[GH-3171](https://github.com/hashicorp/nomad/issues/3171)]
 * cli: Consul config option flags for nomad agent command [[GH-3327](https://github.com/hashicorp/nomad/issues/3327)]
 * discovery: Allow restarting unhealthy tasks with `check_restart` [[GH-3105](https://github.com/hashicorp/nomad/issues/3105)]
 * driver/rkt: Enable rkt driver to use address_mode = 'driver' [[GH-3256](https://github.com/hashicorp/nomad/issues/3256)]
 * telemetry: Add support for tagged metrics for Nomad clients [[GH-3147](https://github.com/hashicorp/nomad/issues/3147)]
 * telemetry: Add basic Prometheus configuration for a Nomad cluster [[GH-3186](https://github.com/hashicorp/nomad/issues/3186)]

BUG FIXES:
 * core: Fix restoration of stopped periodic jobs [[GH-3201](https://github.com/hashicorp/nomad/issues/3201)]
 * core: Run deployment garbage collector on an interval [[GH-3267](https://github.com/hashicorp/nomad/issues/3267)]
 * core: Fix parameterized jobs occasionally showing status dead incorrectly
   [[GH-3460](https://github.com/hashicorp/nomad/issues/3460)]
 * core: Fix issue in which job versions above a threshold potentially wouldn't
   be stored [[GH-3372](https://github.com/hashicorp/nomad/issues/3372)]
 * core: Fix issue where node-drain with complete batch allocation would create
   replacement [[GH-3217](https://github.com/hashicorp/nomad/issues/3217)]
 * core: Allow batch jobs that have been purged to be rerun without a job
   specification change [[GH-3375](https://github.com/hashicorp/nomad/issues/3375)]
 * core: Fix issue in which batch allocations from previous job versions may not
   have been stopped properly. [[GH-3217](https://github.com/hashicorp/nomad/issues/3217)]
 * core: Fix issue in which allocations with the same name during a scale
   down/stop event wouldn't be properly stopped [[GH-3217](https://github.com/hashicorp/nomad/issues/3217)]
 * core: Fix a race condition in which scheduling results from one invocation of
   the scheduler wouldn't be considered by the next for the same job [[GH-3206](https://github.com/hashicorp/nomad/issues/3206)]
 * api: Sort /v1/agent/servers output so that output of Consul checks does not
   change [[GH-3214](https://github.com/hashicorp/nomad/issues/3214)]
 * api: Fix search handling of jobs with more than four hyphens and case were
   length could cause lookup error [[GH-3203](https://github.com/hashicorp/nomad/issues/3203)]
 * client: Improve the speed at which clients detect garbage collection events [[GH-3452](https://github.com/hashicorp/nomad/issues/3452)]
 * client: Fix lock contention that could cause a node to miss a heartbeat and
   be marked as down [[GH-3195](https://github.com/hashicorp/nomad/issues/3195)]
 * client: Fix data race that could lead to concurrent map read/writes during
   heartbeating and fingerprinting [[GH-3461](https://github.com/hashicorp/nomad/issues/3461)]
 * driver/docker: Fix docker user specified syslogging [[GH-3184](https://github.com/hashicorp/nomad/issues/3184)]
 * driver/docker: Fix issue where CPU usage statistics were artificially high
   [[GH-3229](https://github.com/hashicorp/nomad/issues/3229)]
 * client/template: Fix issue in which secrets would be renewed too aggressively
   [[GH-3360](https://github.com/hashicorp/nomad/issues/3360)]

## 0.6.3 (September 11, 2017)

BUG FIXES:
 * api: Search handles prefix longer than allowed UUIDs [[GH-3138](https://github.com/hashicorp/nomad/issues/3138)]
 * api: Search endpoint handles even UUID prefixes with hyphens [[GH-3120](https://github.com/hashicorp/nomad/issues/3120)]
 * api: Don't merge empty update stanza from job into task groups [[GH-3139](https://github.com/hashicorp/nomad/issues/3139)]
 * cli: Sort task groups when displaying a deployment [[GH-3137](https://github.com/hashicorp/nomad/issues/3137)]
 * cli: Handle reading files that are in a symlinked directory [[GH-3164](https://github.com/hashicorp/nomad/issues/3164)]
 * cli: All status commands handle even UUID prefixes with hyphens [[GH-3122](https://github.com/hashicorp/nomad/issues/3122)]
 * cli: Fix autocompletion of paths that include directories on zsh [[GH-3129](https://github.com/hashicorp/nomad/issues/3129)]
 * cli: Fix job deployment -latest handling of jobs without deployments
   [[GH-3166](https://github.com/hashicorp/nomad/issues/3166)]
 * cli: Hide CLI commands not expected to be run by user from autocomplete
   suggestions [[GH-3177](https://github.com/hashicorp/nomad/issues/3177)]
 * cli: Status command honors exact job match even when it is the prefix of
   another job [[GH-3120](https://github.com/hashicorp/nomad/issues/3120)]
 * cli: Fix setting of TLSServerName for node API Client. This fixes an issue of
   contacting nodes that are using TLS [[GH-3127](https://github.com/hashicorp/nomad/issues/3127)]
 * client/template: Fix issue in which the template block could cause high load
   on Vault when secret lease duration was less than the Vault grace [[GH-3153](https://github.com/hashicorp/nomad/issues/3153)]
 * driver/docker: Always purge stopped containers [[GH-3148](https://github.com/hashicorp/nomad/issues/3148)]
 * driver/docker: Fix MemorySwappiness on Windows [[GH-3187](https://github.com/hashicorp/nomad/issues/3187)]
 * driver/docker: Fix issue in which mounts could parse incorrectly [[GH-3163](https://github.com/hashicorp/nomad/issues/3163)]
 * driver/docker: Fix issue where potentially incorrect syslog server address is
   used [[GH-3135](https://github.com/hashicorp/nomad/issues/3135)]
 * driver/docker: Fix server url passed to credential helpers and properly
   capture error output [[GH-3165](https://github.com/hashicorp/nomad/issues/3165)]
 * jobspec: Allow distinct_host constraint to have L/RTarget set [[GH-3136](https://github.com/hashicorp/nomad/issues/3136)]

## 0.6.2 (August 28, 2017)

BUG FIXES:
 * api/cli: Fix logs and fs api and command [[GH-3116](https://github.com/hashicorp/nomad/issues/3116)]

## 0.6.1 (August 28, 2017)

__BACKWARDS INCOMPATIBILITIES:__
 * deployment: Specifying an update stanza with a max_parallel of zero is now
   a validation error. Please update the stanza to be greater than zero or
   remove the stanza as a zero parallelism update is not valid.

IMPROVEMENTS:
 * core: Lost allocations replaced even if part of failed deployment [[GH-2961](https://github.com/hashicorp/nomad/issues/2961)]
 * core: Add autocomplete functionality for resources: allocations, evaluations,
   jobs, deployments and nodes [[GH-2964](https://github.com/hashicorp/nomad/issues/2964)]
 * core: `distinct_property` constraint can set the number of allocations that
   are allowed to share a property value [[GH-2942](https://github.com/hashicorp/nomad/issues/2942)]
 * core: Placing allocation counts towards placement limit fixing issue where
   rolling update could remove an unnecessary amount of allocations [[GH-3070](https://github.com/hashicorp/nomad/issues/3070)]
 * api: Redact Vault.Token from AgentSelf response [[GH-2988](https://github.com/hashicorp/nomad/issues/2988)]
 * cli: node-status displays node version [[GH-3002](https://github.com/hashicorp/nomad/issues/3002)]
 * cli: Disable color output when STDOUT is not a TTY [[GH-3057](https://github.com/hashicorp/nomad/issues/3057)]
 * cli: Add autocomplete functionality for flags for all CLI command [GH 3087]
 * cli: Add status command which takes any identifier and routes to the
   appropriate status command.
 * client: Unmount task directories when alloc is terminal [[GH-3006](https://github.com/hashicorp/nomad/issues/3006)]
 * client/template: Allow template to set Vault grace [[GH-2947](https://github.com/hashicorp/nomad/issues/2947)]
 * client/template: Template emits events explaining why it is blocked [[GH-3001](https://github.com/hashicorp/nomad/issues/3001)]
 * deployment: Disallow max_parallel of zero [[GH-3081](https://github.com/hashicorp/nomad/issues/3081)]
 * deployment: Emit task events explaining unhealthy allocations [[GH-3025](https://github.com/hashicorp/nomad/issues/3025)]
 * deployment: Better description when a deployment should auto-revert but there
   is no target [[GH-3024](https://github.com/hashicorp/nomad/issues/3024)]
 * discovery: Add HTTP header and method support to checks [[GH-3031](https://github.com/hashicorp/nomad/issues/3031)]
 * driver/docker: Added DNS options [[GH-2992](https://github.com/hashicorp/nomad/issues/2992)]
 * driver/docker: Add mount options for volumes [[GH-3021](https://github.com/hashicorp/nomad/issues/3021)]
 * driver/docker: Allow retry of 500 API errors to be handled by restart
   policies when starting a container [[GH-3073](https://github.com/hashicorp/nomad/issues/3073)]
 * driver/rkt: support read-only volume mounts [[GH-2883](https://github.com/hashicorp/nomad/issues/2883)]
 * jobspec: Add `shutdown_delay` so tasks can delay shutdown after deregistering
   from Consul [[GH-3043](https://github.com/hashicorp/nomad/issues/3043)]

BUG FIXES:
 * core: Fix purging of job versions [[GH-3056](https://github.com/hashicorp/nomad/issues/3056)]
 * core: Fix race creating EvalFuture [[GH-3051](https://github.com/hashicorp/nomad/issues/3051)]
 * core: Fix panic occurring from improper bitmap size [[GH-3023](https://github.com/hashicorp/nomad/issues/3023)]
 * core: Fix restoration of parameterized, periodic jobs [[GH-2959](https://github.com/hashicorp/nomad/issues/2959)]
 * core: Fix incorrect destructive update with `distinct_property` constraint
   [[GH-2939](https://github.com/hashicorp/nomad/issues/2939)]
 * cli: Fix autocompleting global flags [[GH-2928](https://github.com/hashicorp/nomad/issues/2928)]
 * cli: Fix panic when using 0.6.0 cli with an older cluster [[GH-2929](https://github.com/hashicorp/nomad/issues/2929)]
 * cli: Fix TLS handling for alloc stats API calls [[GH-3108](https://github.com/hashicorp/nomad/issues/3108)]
 * client: Fix `LC_ALL=C` being set on subprocesses [[GH-3041](https://github.com/hashicorp/nomad/issues/3041)]
 * client/networking: Handle interfaces that only have link-local addresses
   while preferring globally routable addresses [[GH-3089](https://github.com/hashicorp/nomad/issues/3089)]
 * deployment: Fix alloc health with services/checks using interpolation
   [[GH-2984](https://github.com/hashicorp/nomad/issues/2984)]
 * discovery: Fix timeout validation for script checks [[GH-3022](https://github.com/hashicorp/nomad/issues/3022)]
 * driver/docker: Fix leaking plugin file used by syslog server [[GH-2937](https://github.com/hashicorp/nomad/issues/2937)]

## 0.6.0 (July 26, 2017)

__BACKWARDS INCOMPATIBILITIES:__
 * cli: When given a prefix that does not resolve to a particular object,
   commands now return exit code 1 rather than 0.

IMPROVEMENTS:
 * core: Rolling updates based on allocation health [GH-2621, GH-2634, GH-2799]
 * core: New deployment object to track job updates [GH-2621, GH-2634, GH-2799]
 * core: Default advertise to private IP address if bind is 0.0.0.0 [[GH-2399](https://github.com/hashicorp/nomad/issues/2399)]
 * core: Track multiple job versions and add a stopped state for jobs [[GH-2566](https://github.com/hashicorp/nomad/issues/2566)]
 * core: Job updates can create canaries before beginning rolling update
   [GH-2621, GH-2634, GH-2799]
 * core: Back-pressure when evaluations are nacked and ensure scheduling
   progress on evaluation failures [[GH-2555](https://github.com/hashicorp/nomad/issues/2555)]
 * agent/config: Late binding to IP addresses using go-sockaddr/template syntax
   [[GH-2399](https://github.com/hashicorp/nomad/issues/2399)]
 * api: Add `verify_https_client` to require certificates from HTTP clients
   [[GH-2587](https://github.com/hashicorp/nomad/issues/2587)]
 * api/job: Ability to revert job to older versions [[GH-2575](https://github.com/hashicorp/nomad/issues/2575)]
 * cli: Autocomplete for CLI commands [[GH-2848](https://github.com/hashicorp/nomad/issues/2848)]
 * client: Use a random host UUID by default [[GH-2735](https://github.com/hashicorp/nomad/issues/2735)]
 * client: Add `NOMAD_GROUP_NAME` environment variable [[GH-2877](https://github.com/hashicorp/nomad/issues/2877)]
 * client: Environment variables for client DC and Region [[GH-2507](https://github.com/hashicorp/nomad/issues/2507)]
 * client: Hash host ID so its stable and well distributed [[GH-2541](https://github.com/hashicorp/nomad/issues/2541)]
 * client: GC dead allocs if total allocs > `gc_max_allocs` tunable [[GH-2636](https://github.com/hashicorp/nomad/issues/2636)]
 * client: Persist state using bolt-db and more efficient write patterns
   [[GH-2610](https://github.com/hashicorp/nomad/issues/2610)]
 * client: Fingerprint all routable addresses on an interface including IPv6
   addresses [[GH-2536](https://github.com/hashicorp/nomad/issues/2536)]
 * client/artifact: Support .xz archives [[GH-2836](https://github.com/hashicorp/nomad/issues/2836)]
 * client/artifact: Allow specifying a go-getter mode [[GH-2781](https://github.com/hashicorp/nomad/issues/2781)]
 * client/artifact: Support non-Amazon S3-compatible sources [[GH-2781](https://github.com/hashicorp/nomad/issues/2781)]
 * client/template: Support reading env vars from templates [[GH-2654](https://github.com/hashicorp/nomad/issues/2654)]
 * config: Support Unix socket addresses for Consul [[GH-2622](https://github.com/hashicorp/nomad/issues/2622)]
 * discovery: Advertise driver-specified IP address and port [[GH-2709](https://github.com/hashicorp/nomad/issues/2709)]
 * discovery: Support `tls_skip_verify` for Consul HTTPS checks [[GH-2467](https://github.com/hashicorp/nomad/issues/2467)]
 * driver/docker: Allow specifying extra hosts [[GH-2547](https://github.com/hashicorp/nomad/issues/2547)]
 * driver/docker: Allow setting seccomp profiles [[GH-2658](https://github.com/hashicorp/nomad/issues/2658)]
 * driver/docker: Support Docker credential helpers [[GH-2651](https://github.com/hashicorp/nomad/issues/2651)]
 * driver/docker: Auth failures can optionally be ignored [[GH-2786](https://github.com/hashicorp/nomad/issues/2786)]
 * driver/docker: Add `driver.docker.bridge_ip` node attribute [[GH-2797](https://github.com/hashicorp/nomad/issues/2797)]
 * driver/docker: Allow setting container IP with user defined networks
   [[GH-2535](https://github.com/hashicorp/nomad/issues/2535)]
 * driver/rkt: Support `no_overlay` [[GH-2702](https://github.com/hashicorp/nomad/issues/2702)]
 * driver/rkt: Support `insecure_options` list [[GH-2695](https://github.com/hashicorp/nomad/issues/2695)]
 * server: Allow tuning of node heartbeat TTLs [[GH-2859](https://github.com/hashicorp/nomad/issues/2859)]
 * server/networking: Shrink dynamic port range to not overlap with majority of
   operating system's ephemeral port ranges to avoid port conflicts [[GH-2856](https://github.com/hashicorp/nomad/issues/2856)]

BUG FIXES:
 * core: Protect against nil job in new allocation, avoiding panic [[GH-2592](https://github.com/hashicorp/nomad/issues/2592)]
 * core: System jobs should be running until explicitly stopped [[GH-2750](https://github.com/hashicorp/nomad/issues/2750)]
 * core: Prevent invalid job updates (eg service -> batch) [[GH-2746](https://github.com/hashicorp/nomad/issues/2746)]
 * client: Lookup `ip` utility on `$PATH` [[GH-2729](https://github.com/hashicorp/nomad/issues/2729)]
 * client: Add sticky bit to temp directory [[GH-2519](https://github.com/hashicorp/nomad/issues/2519)]
 * client: Shutdown task group leader before other tasks [[GH-2753](https://github.com/hashicorp/nomad/issues/2753)]
 * client: Include symlinks in snapshots when migrating disks [[GH-2687](https://github.com/hashicorp/nomad/issues/2687)]
 * client: Regression for allocation directory unix perms introduced in v0.5.6
   fixed [[GH-2675](https://github.com/hashicorp/nomad/issues/2675)]
 * client: Client syncs allocation state with server before waiting for
   allocation destroy fixing a corner case in which an allocation may be blocked
   till destroy [[GH-2563](https://github.com/hashicorp/nomad/issues/2563)]
 * client: Improved state file handling and reduced write volume [[GH-2878](https://github.com/hashicorp/nomad/issues/2878)]
 * client/artifact: Honor netrc [[GH-2524](https://github.com/hashicorp/nomad/issues/2524)]
 * client/artifact: Handle tars where file in directory is listed before
   directory [[GH-2524](https://github.com/hashicorp/nomad/issues/2524)]
 * client/config: Use `cpu_total_compute` whenever it is set [[GH-2745](https://github.com/hashicorp/nomad/issues/2745)]
 * client/config: Respect `vault.tls_server_name` setting in consul-template
   [[GH-2793](https://github.com/hashicorp/nomad/issues/2793)]
 * driver/exec: Properly set file/dir ownership in chroots [[GH-2552](https://github.com/hashicorp/nomad/issues/2552)]
 * driver/docker: Fix panic in Docker driver on Windows [[GH-2614](https://github.com/hashicorp/nomad/issues/2614)]
 * driver/rkt: Fix env var interpolation [[GH-2777](https://github.com/hashicorp/nomad/issues/2777)]
 * jobspec/validation: Prevent static port conflicts [[GH-2807](https://github.com/hashicorp/nomad/issues/2807)]
 * server: Reject non-TLS clients when TLS enabled [[GH-2525](https://github.com/hashicorp/nomad/issues/2525)]
 * server: Fix a panic in plan evaluation with partial failures and all_at_once
   set [[GH-2544](https://github.com/hashicorp/nomad/issues/2544)]
 * server/periodic: Restoring periodic jobs takes launch time zone into
   consideration [[GH-2808](https://github.com/hashicorp/nomad/issues/2808)]
 * server/vault: Fix Vault Client panic when given nonexistent role [[GH-2648](https://github.com/hashicorp/nomad/issues/2648)]
 * telemetry: Fix merging of use node name [[GH-2762](https://github.com/hashicorp/nomad/issues/2762)]

## 0.5.6 (March 31, 2017)

IMPROVEMENTS:
  * api: Improve log API error when task doesn't exist or hasn't started
    [[GH-2512](https://github.com/hashicorp/nomad/issues/2512)]
  * client: Improve error message when artifact downloading fails [[GH-2289](https://github.com/hashicorp/nomad/issues/2289)]
  * client: Track task start/finish time [[GH-2512](https://github.com/hashicorp/nomad/issues/2512)]
  * client/template: Access Node meta and attributes in template [[GH-2488](https://github.com/hashicorp/nomad/issues/2488)]

BUG FIXES:
  * core: Fix periodic job state switching to dead incorrectly [[GH-2486](https://github.com/hashicorp/nomad/issues/2486)]
  * core: Fix dispatch of periodic job launching allocations immediately
    [[GH-2489](https://github.com/hashicorp/nomad/issues/2489)]
  * api: Fix TLS in logs and fs commands/APIs [[GH-2290](https://github.com/hashicorp/nomad/issues/2290)]
  * cli/plan: Fix diff alignment and remove no change DC output [[GH-2465](https://github.com/hashicorp/nomad/issues/2465)]
  * client: Fix panic when restarting non-running tasks [[GH-2480](https://github.com/hashicorp/nomad/issues/2480)]
  * client: Fix env vars when multiple tasks and ports present [[GH-2491](https://github.com/hashicorp/nomad/issues/2491)]
  * client: Fix `user` attribute disregarding membership of non-main group
    [[GH-2461](https://github.com/hashicorp/nomad/issues/2461)]
  * client/vault: Stop Vault token renewal on task exit [[GH-2495](https://github.com/hashicorp/nomad/issues/2495)]
  * driver/docker: Proper reference counting through task restarts [[GH-2484](https://github.com/hashicorp/nomad/issues/2484)]

## 0.5.5 (March 14, 2017)

__BACKWARDS INCOMPATIBILITIES:__
  * api: The api package definition of a Job has changed from exposing
    primitives to pointers to primitives to allow defaulting of unset fields.
  * driver/docker: The `load` configuration took an array of paths to images
    prior to this release. A single image is expected by the driver so this
    behavior has been changed to take a single path as a string. Jobs using the
    `load` command should update the syntax to a single string.  [[GH-2361](https://github.com/hashicorp/nomad/issues/2361)]

IMPROVEMENTS:
  * core: Handle Serf Reap event [[GH-2310](https://github.com/hashicorp/nomad/issues/2310)]
  * core: Update Serf and Memberlist for more reliable gossip [[GH-2255](https://github.com/hashicorp/nomad/issues/2255)]
  * api: API defaults missing values [[GH-2300](https://github.com/hashicorp/nomad/issues/2300)]
  * api: Validate the restart policy interval [[GH-2311](https://github.com/hashicorp/nomad/issues/2311)]
  * api: New task event for task environment setup [[GH-2302](https://github.com/hashicorp/nomad/issues/2302)]
  * api/cli: Add nomad operator command and API for interacting with Raft
    configuration [[GH-2305](https://github.com/hashicorp/nomad/issues/2305)]
  * cli: node-status displays enabled drivers on the node [[GH-2349](https://github.com/hashicorp/nomad/issues/2349)]
  * client: Apply GC related configurations properly [[GH-2273](https://github.com/hashicorp/nomad/issues/2273)]
  * client: Don't force uppercase meta keys in env vars [[GH-2338](https://github.com/hashicorp/nomad/issues/2338)]
  * client: Limit parallelism during garbage collection [[GH-2427](https://github.com/hashicorp/nomad/issues/2427)]
  * client: Don't exec `uname -r` for node attribute kernel.version [[GH-2380](https://github.com/hashicorp/nomad/issues/2380)]
  * client: Artifact support for git and hg as well as netrc support [[GH-2386](https://github.com/hashicorp/nomad/issues/2386)]
  * client: Add metrics to show number of allocations on in each state [[GH-2425](https://github.com/hashicorp/nomad/issues/2425)]
  * client: Add `NOMAD_{IP,PORT}_<task>_<label>` environment variables [[GH-2426](https://github.com/hashicorp/nomad/issues/2426)]
  * client: Allow specification of `cpu_total_compute` to override fingerprinter
    [[GH-2447](https://github.com/hashicorp/nomad/issues/2447)]
  * client: Reproducible Node ID on OSes that provide system-level UUID
    [[GH-2277](https://github.com/hashicorp/nomad/issues/2277)]
  * driver/docker: Add support for volume drivers [[GH-2351](https://github.com/hashicorp/nomad/issues/2351)]
  * driver/docker: Docker image coordinator and caching [[GH-2361](https://github.com/hashicorp/nomad/issues/2361)]
  * jobspec: Add leader task to allow graceful shutdown of other tasks within
    the task group [[GH-2308](https://github.com/hashicorp/nomad/issues/2308)]
  * periodic: Allow specification of timezones in Periodic Jobs [[GH-2321](https://github.com/hashicorp/nomad/issues/2321)]
  * scheduler: New `distinct_property` constraint [[GH-2418](https://github.com/hashicorp/nomad/issues/2418)]
  * server: Allow specification of eval/job gc threshold [[GH-2370](https://github.com/hashicorp/nomad/issues/2370)]
  * server/vault: Vault Client on Server handles SIGHUP to reload configs
    [[GH-2270](https://github.com/hashicorp/nomad/issues/2270)]
  * telemetry: Clients report allocated/unallocated resources [[GH-2327](https://github.com/hashicorp/nomad/issues/2327)]
  * template: Allow specification of template delimiters [[GH-2315](https://github.com/hashicorp/nomad/issues/2315)]
  * template: Permissions can be set on template destination file [[GH-2262](https://github.com/hashicorp/nomad/issues/2262)]
  * vault: Server side Vault telemetry [[GH-2318](https://github.com/hashicorp/nomad/issues/2318)]
  * vault: Disallow root policy from being specified [[GH-2309](https://github.com/hashicorp/nomad/issues/2309)]

BUG FIXES:
  * core: Handle periodic parameterized jobs [[GH-2385](https://github.com/hashicorp/nomad/issues/2385)]
  * core: Improve garbage collection of stopped batch jobs [[GH-2432](https://github.com/hashicorp/nomad/issues/2432)]
  * api: Fix escaping of HTML characters [[GH-2322](https://github.com/hashicorp/nomad/issues/2322)]
  * cli: Display disk resources in alloc-status [[GH-2404](https://github.com/hashicorp/nomad/issues/2404)]
  * client: Drivers log during fingerprinting [[GH-2337](https://github.com/hashicorp/nomad/issues/2337)]
  * client: Fix race condition with deriving vault tokens [[GH-2275](https://github.com/hashicorp/nomad/issues/2275)]
  * client: Fix remounting alloc dirs after reboots [[GH-2391](https://github.com/hashicorp/nomad/issues/2391)] [[GH-2394](https://github.com/hashicorp/nomad/issues/2394)]
  * client: Replace `-` with `_` in environment variable names [[GH-2406](https://github.com/hashicorp/nomad/issues/2406)]
  * client: Fix panic and deadlock during client restore state when prestart
    fails [[GH-2376](https://github.com/hashicorp/nomad/issues/2376)]
  * config: Fix Consul Config Merging/Copying [[GH-2278](https://github.com/hashicorp/nomad/issues/2278)]
  * config: Fix Client reserved resource merging panic [[GH-2281](https://github.com/hashicorp/nomad/issues/2281)]
  * server: Fix panic when forwarding Vault derivation requests from non-leader
    servers [[GH-2267](https://github.com/hashicorp/nomad/issues/2267)]

## 0.5.4 (January 31, 2017)

IMPROVEMENTS:
  * client: Made the GC related tunables configurable via client configuration
    [[GH-2261](https://github.com/hashicorp/nomad/issues/2261)]

BUG FIXES:
  * client: Fix panic when upgrading to 0.5.3 [[GH-2256](https://github.com/hashicorp/nomad/issues/2256)]

## 0.5.3 (January 30, 2017)

IMPROVEMENTS:
  * core: Introduce parameterized jobs and dispatch command/API [[GH-2128](https://github.com/hashicorp/nomad/issues/2128)]
  * core: Cancel blocked evals upon successful one for job [[GH-2155](https://github.com/hashicorp/nomad/issues/2155)]
  * api: Added APIs for requesting GC of allocations [[GH-2192](https://github.com/hashicorp/nomad/issues/2192)]
  * api: Job summary endpoint includes summary status for child jobs [[GH-2128](https://github.com/hashicorp/nomad/issues/2128)]
  * api/client: Plain text log streaming suitable for viewing logs in a browser
    [[GH-2235](https://github.com/hashicorp/nomad/issues/2235)]
  * cli: Defaulting to showing allocations which belong to currently registered
    job [[GH-2032](https://github.com/hashicorp/nomad/issues/2032)]
  * client: Garbage collect Allocation Runners to free up disk resources
    [[GH-2081](https://github.com/hashicorp/nomad/issues/2081)]
  * client: Don't retrieve Driver Stats if unsupported [[GH-2173](https://github.com/hashicorp/nomad/issues/2173)]
  * client: Filter log lines in the executor based on client's log level
    [[GH-2172](https://github.com/hashicorp/nomad/issues/2172)]
  * client: Added environment variables to discover addresses of sibling tasks
    in an allocation [[GH-2223](https://github.com/hashicorp/nomad/issues/2223)]
  * discovery: Register service with duplicate names on different ports [[GH-2208](https://github.com/hashicorp/nomad/issues/2208)]
  * driver/docker: Add support for network aliases [[GH-1980](https://github.com/hashicorp/nomad/issues/1980)]
  * driver/docker: Add `force_pull` option to force downloading an image [[GH-2147](https://github.com/hashicorp/nomad/issues/2147)]
  * driver/docker: Retry when image is not found while creating a container
    [[GH-2222](https://github.com/hashicorp/nomad/issues/2222)]
  * driver/java: Support setting class_path and class name. [[GH-2199](https://github.com/hashicorp/nomad/issues/2199)]
  * telemetry: Prefix gauge values with node name instead of hostname [[GH-2098](https://github.com/hashicorp/nomad/issues/2098)]
  * template: The template block supports keyOrDefault [[GH-2209](https://github.com/hashicorp/nomad/issues/2209)]
  * template: The template block can now interpolate Nomad environment variables
    [[GH-2209](https://github.com/hashicorp/nomad/issues/2209)]
  * vault: Improve validation of the Vault token given to Nomad servers
    [[GH-2226](https://github.com/hashicorp/nomad/issues/2226)]
  * vault: Support setting the Vault role to derive tokens from with
    `create_from_role` setting [[GH-2226](https://github.com/hashicorp/nomad/issues/2226)]

BUG FIXES:
  * client: Fixed namespacing for the cpu arch attribute [[GH-2161](https://github.com/hashicorp/nomad/issues/2161)]
  * client: Fix issue where allocations weren't pulled for several minutes. This
    manifested as slow starts, delayed kills, etc [[GH-2177](https://github.com/hashicorp/nomad/issues/2177)]
  * client: Fix a panic that would occur with a racy alloc migration
    cancellation [[GH-2231](https://github.com/hashicorp/nomad/issues/2231)]
  * config: Fix merging of Consul options which caused auto_advertise to be
    ignored [[GH-2159](https://github.com/hashicorp/nomad/issues/2159)]
  * driver: Fix image based drivers (eg docker) having host env vars set [[GH-2211](https://github.com/hashicorp/nomad/issues/2211)]
  * driver/docker: Fix Docker auth/logging interpolation [GH-2063, GH-2130]
  * driver/docker: Fix parsing of Docker Auth Configurations. New parsing is
    in-line with Docker itself. Also log debug message if auth lookup failed
    [[GH-2190](https://github.com/hashicorp/nomad/issues/2190)]
  * template: Fix splay being used as a wait and instead randomize the delay
    from 0 seconds to splay duration [[GH-2227](https://github.com/hashicorp/nomad/issues/2227)]

## 0.5.2 (December 23, 2016)

BUG FIXES:
  * client: Fixed a race condition and remove panic when handling duplicate
    allocations [[GH-2096](https://github.com/hashicorp/nomad/issues/2096)]
  * client: Cancel wait for remote allocation if migration is no longer required
    [[GH-2097](https://github.com/hashicorp/nomad/issues/2097)]
  * client: Failure to stat a single mountpoint does not cause all of host
    resource usage collection to fail [[GH-2090](https://github.com/hashicorp/nomad/issues/2090)]

## 0.5.1 (December 12, 2016)

IMPROVEMENTS:
  * driver/rkt: Support rkt's `--dns=host` and `--dns=none` options [[GH-2028](https://github.com/hashicorp/nomad/issues/2028)]

BUG FIXES:
  * agent/config: Fix use of IPv6 addresses [[GH-2036](https://github.com/hashicorp/nomad/issues/2036)]
  * api: Fix file descriptor leak and high CPU usage when using the logs
    endpoint [[GH-2079](https://github.com/hashicorp/nomad/issues/2079)]
  * cli: Improve parsing error when a job without a name is specified [[GH-2030](https://github.com/hashicorp/nomad/issues/2030)]
  * client: Fixed permissions of migrated allocation directory [[GH-2061](https://github.com/hashicorp/nomad/issues/2061)]
  * client: Ensuring allocations are not blocked more than once [[GH-2040](https://github.com/hashicorp/nomad/issues/2040)]
  * client: Fix race on StreamFramer Destroy which would cause a panic [[GH-2007](https://github.com/hashicorp/nomad/issues/2007)]
  * client: Not migrating allocation directories on the same client if sticky is
    turned off [[GH-2017](https://github.com/hashicorp/nomad/issues/2017)]
  * client/vault: Fix issue in which deriving a Vault token would fail with
    allocation does not exist due to stale queries [[GH-2050](https://github.com/hashicorp/nomad/issues/2050)]
  * driver/docker: Make container exist errors non-retriable by task runner
    [[GH-2033](https://github.com/hashicorp/nomad/issues/2033)]
  * driver/docker: Fixed an issue related to purging containers with same name
    as Nomad is trying to start [[GH-2037](https://github.com/hashicorp/nomad/issues/2037)]
  * driver/rkt: Fix validation of rkt volumes [[GH-2027](https://github.com/hashicorp/nomad/issues/2027)]

## 0.5.0 (November 16, 2016)

__BACKWARDS INCOMPATIBILITIES:__
  * jobspec: Extracted the disk resources from the task to the task group. The
    new block is name `ephemeral_disk`. Nomad will automatically convert
    existing jobs but newly submitted jobs should refactor the disk resource
    [GH-1710, GH-1679]
  * agent/config: `network_speed` is now an override and not a default value. If
    the network link speed is not detected a default value is applied.

IMPROVEMENTS:
  * core: Support for gossip encryption [[GH-1791](https://github.com/hashicorp/nomad/issues/1791)]
  * core: Vault integration to handle secure introduction of tasks [GH-1583,
    GH-1713]
  * core: New `set_contains` constraint to determine if a set contains all
    specified values [[GH-1839](https://github.com/hashicorp/nomad/issues/1839)]
  * core: Scheduler version enforcement disallows different scheduler version
    from making decisions simultaneously [[GH-1872](https://github.com/hashicorp/nomad/issues/1872)]
  * core: Introduce node SecretID which can be used to minimize the available
    surface area of RPCs to malicious Nomad Clients [[GH-1597](https://github.com/hashicorp/nomad/issues/1597)]
  * core: Add `sticky` volumes which inform the scheduler to prefer placing
    updated allocations on the same node and to reuse the `local/` and
    `alloc/data` directory from previous allocation allowing semi-persistent
    data and allow those folders to be synced from a remote node [GH-1654,
    GH-1741]
  * agent: Add DataDog telemetry sync [[GH-1816](https://github.com/hashicorp/nomad/issues/1816)]
  * agent: Allow Consul health checks to use bind address rather than advertise
    [[GH-1866](https://github.com/hashicorp/nomad/issues/1866)]
  * agent/config: Advertise addresses do not need to specify a port [[GH-1902](https://github.com/hashicorp/nomad/issues/1902)]
  * agent/config: Bind address defaults to 0.0.0.0 and Advertise defaults to
    hostname [[GH-1955](https://github.com/hashicorp/nomad/issues/1955)]
  * api: Support TLS for encrypting Raft, RPC and HTTP APIs [[GH-1853](https://github.com/hashicorp/nomad/issues/1853)]
  * api: Implement blocking queries for querying a job's evaluations [[GH-1892](https://github.com/hashicorp/nomad/issues/1892)]
  * cli: `nomad alloc-status` shows allocation creation time [[GH-1623](https://github.com/hashicorp/nomad/issues/1623)]
  * cli: `nomad node-status` shows node metadata in verbose mode [[GH-1841](https://github.com/hashicorp/nomad/issues/1841)]
  * client: Failed RPCs are retried on all servers [[GH-1735](https://github.com/hashicorp/nomad/issues/1735)]
  * client: Fingerprint and driver blacklist support [[GH-1949](https://github.com/hashicorp/nomad/issues/1949)]
  * client: Introduce a `secrets/` directory to tasks where sensitive data can
    be written [[GH-1681](https://github.com/hashicorp/nomad/issues/1681)]
  * client/jobspec: Add support for templates that can render static files,
    dynamic content from Consul and secrets from Vault [[GH-1783](https://github.com/hashicorp/nomad/issues/1783)]
  * driver: Export `NOMAD_JOB_NAME` environment variable [[GH-1804](https://github.com/hashicorp/nomad/issues/1804)]
  * driver/docker: Docker For Mac support [[GH-1806](https://github.com/hashicorp/nomad/issues/1806)]
  * driver/docker: Support Docker volumes [[GH-1767](https://github.com/hashicorp/nomad/issues/1767)]
  * driver/docker: Allow Docker logging to be configured [[GH-1767](https://github.com/hashicorp/nomad/issues/1767)]
  * driver/docker: Add `userns_mode` (`--userns`) support [[GH-1940](https://github.com/hashicorp/nomad/issues/1940)]
  * driver/lxc: Support for LXC containers [[GH-1699](https://github.com/hashicorp/nomad/issues/1699)]
  * driver/rkt: Support network configurations [[GH-1862](https://github.com/hashicorp/nomad/issues/1862)]
  * driver/rkt: Support rkt volumes (rkt >= 1.0.0 required) [[GH-1812](https://github.com/hashicorp/nomad/issues/1812)]
  * server/rpc: Added an RPC endpoint for retrieving server members [[GH-1947](https://github.com/hashicorp/nomad/issues/1947)]

BUG FIXES:
  * core: Fix case where dead nodes were not properly handled by System
    scheduler [[GH-1715](https://github.com/hashicorp/nomad/issues/1715)]
  * agent: Handle the SIGPIPE signal preventing panics on journalctl restarts
    [[GH-1802](https://github.com/hashicorp/nomad/issues/1802)]
  * api: Disallow filesystem APIs to read paths that escape the allocation
    directory [[GH-1786](https://github.com/hashicorp/nomad/issues/1786)]
  * cli: `nomad run` failed to run on Windows [[GH-1690](https://github.com/hashicorp/nomad/issues/1690)]
  * cli: `alloc-status` and `node-status` work without access to task stats
    [[GH-1660](https://github.com/hashicorp/nomad/issues/1660)]
  * cli: `alloc-status` does not query for allocation statistics if node is down
    [[GH-1844](https://github.com/hashicorp/nomad/issues/1844)]
  * client: Prevent race when persisting state file [[GH-1682](https://github.com/hashicorp/nomad/issues/1682)]
  * client: Retry recoverable errors when starting a driver [[GH-1891](https://github.com/hashicorp/nomad/issues/1891)]
  * client: Do not validate the command does not contain spaces [[GH-1974](https://github.com/hashicorp/nomad/issues/1974)]
  * client: Fix old services not getting removed from consul on update [[GH-1668](https://github.com/hashicorp/nomad/issues/1668)]
  * client: Preserve permissions of nested directories while chrooting [[GH-1960](https://github.com/hashicorp/nomad/issues/1960)]
  * client: Folder permissions are dropped even when not running as root [[GH-1888](https://github.com/hashicorp/nomad/issues/1888)]
  * client: Artifact download failures will be retried before failing tasks
    [[GH-1558](https://github.com/hashicorp/nomad/issues/1558)]
  * client: Fix a memory leak in the executor that caused failed allocations
    [[GH-1762](https://github.com/hashicorp/nomad/issues/1762)]
  * client: Fix a crash related to stats publishing when driver hasn't started
    yet [[GH-1723](https://github.com/hashicorp/nomad/issues/1723)]
  * client: Chroot environment is only created once, avoid potential filesystem
    errors [[GH-1753](https://github.com/hashicorp/nomad/issues/1753)]
  * client: Failures to download an artifact are retried according to restart
    policy before failing the allocation [[GH-1653](https://github.com/hashicorp/nomad/issues/1653)]
  * client/executor: Prevent race when updating a job configuration with the
    logger [[GH-1886](https://github.com/hashicorp/nomad/issues/1886)]
  * client/fingerprint: Fix inconsistent CPU MHz fingerprinting [[GH-1366](https://github.com/hashicorp/nomad/issues/1366)]
  * env/aws: Fix an issue with reserved ports causing placement failures
    [[GH-1617](https://github.com/hashicorp/nomad/issues/1617)]
  * discovery: Interpolate all service and check fields [[GH-1966](https://github.com/hashicorp/nomad/issues/1966)]
  * discovery: Fix old services not getting removed from Consul on update
    [[GH-1668](https://github.com/hashicorp/nomad/issues/1668)]
  * discovery: Fix HTTP timeout with Server HTTP health check when there is no
    leader [[GH-1656](https://github.com/hashicorp/nomad/issues/1656)]
  * discovery: Fix client flapping when server is in a different datacenter as
    the client [[GH-1641](https://github.com/hashicorp/nomad/issues/1641)]
  * discovery/jobspec: Validate service name after interpolation [[GH-1852](https://github.com/hashicorp/nomad/issues/1852)]
  * driver/docker: Fix `local/` directory mount into container [[GH-1830](https://github.com/hashicorp/nomad/issues/1830)]
  * driver/docker: Interpolate all string configuration variables [[GH-1965](https://github.com/hashicorp/nomad/issues/1965)]
  * jobspec: Tasks without a resource block no longer fail to validate [[GH-1864](https://github.com/hashicorp/nomad/issues/1864)]
  * jobspec: Update HCL to fix panic in JSON parsing [[GH-1754](https://github.com/hashicorp/nomad/issues/1754)]

## 0.4.1 (August 18, 2016)

__BACKWARDS INCOMPATIBILITIES:__
  * telemetry: Operators will have to explicitly opt-in for Nomad client to
    publish allocation and node metrics

IMPROVEMENTS:
  * core: Allow count 0 on system jobs [[GH-1421](https://github.com/hashicorp/nomad/issues/1421)]
  * core: Summarize the current status of registered jobs. [GH-1383, GH-1517]
  * core: Gracefully handle short lived outages by holding RPC calls [[GH-1403](https://github.com/hashicorp/nomad/issues/1403)]
  * core: Introduce a lost state for allocations that were on Nodes that died
    [[GH-1516](https://github.com/hashicorp/nomad/issues/1516)]
  * api: client Logs endpoint for streaming task logs [[GH-1444](https://github.com/hashicorp/nomad/issues/1444)]
  * api/cli: Support for tailing/streaming files [GH-1404, GH-1420]
  * api/server: Support for querying job summaries [[GH-1455](https://github.com/hashicorp/nomad/issues/1455)]
  * cli: `nomad logs` command for streaming task logs [[GH-1444](https://github.com/hashicorp/nomad/issues/1444)]
  * cli: `nomad status` shows the create time of allocations [[GH-1540](https://github.com/hashicorp/nomad/issues/1540)]
  * cli: `nomad plan` exit code indicates if changes will occur [[GH-1502](https://github.com/hashicorp/nomad/issues/1502)]
  * cli: status commands support JSON output and go template formating [[GH-1503](https://github.com/hashicorp/nomad/issues/1503)]
  * cli: Validate and plan command supports reading from stdin [GH-1460,
    GH-1458]
  * cli: Allow basic authentication through address and environment variable
    [[GH-1610](https://github.com/hashicorp/nomad/issues/1610)]
  * cli: `nomad node-status` shows volume name for non-physical volumes instead
    of showing 0B used [[GH-1538](https://github.com/hashicorp/nomad/issues/1538)]
  * cli: Support retrieving job files using go-getter in the `run`, `plan` and
    `validate` command [[GH-1511](https://github.com/hashicorp/nomad/issues/1511)]
  * client: Add killing event to task state [[GH-1457](https://github.com/hashicorp/nomad/issues/1457)]
  * client: Fingerprint network speed on Windows [[GH-1443](https://github.com/hashicorp/nomad/issues/1443)]
  * discovery: Support for initial check status [[GH-1599](https://github.com/hashicorp/nomad/issues/1599)]
  * discovery: Support for query params in health check urls [[GH-1562](https://github.com/hashicorp/nomad/issues/1562)]
  * driver/docker: Allow working directory to be configured [[GH-1513](https://github.com/hashicorp/nomad/issues/1513)]
  * driver/docker: Remove docker volumes when removing container [[GH-1519](https://github.com/hashicorp/nomad/issues/1519)]
  * driver/docker: Set windows containers network mode to nat by default
    [[GH-1521](https://github.com/hashicorp/nomad/issues/1521)]
  * driver/exec: Allow chroot environment to be configurable [[GH-1518](https://github.com/hashicorp/nomad/issues/1518)]
  * driver/qemu: Allows users to pass extra args to the qemu driver [[GH-1596](https://github.com/hashicorp/nomad/issues/1596)]
  * telemetry: Circonus integration for telemetry metrics [[GH-1459](https://github.com/hashicorp/nomad/issues/1459)]
  * telemetry: Allow operators to opt-in for publishing metrics [[GH-1501](https://github.com/hashicorp/nomad/issues/1501)]

BUG FIXES:
  * agent: Reload agent configuration on SIGHUP [[GH-1566](https://github.com/hashicorp/nomad/issues/1566)]
  * core: Sanitize empty slices/maps in jobs to avoid incorrect create/destroy
    updates [[GH-1434](https://github.com/hashicorp/nomad/issues/1434)]
  * core: Fix race in which a Node registers and doesn't receive system jobs
    [[GH-1456](https://github.com/hashicorp/nomad/issues/1456)]
  * core: Fix issue in which Nodes with large amount of reserved ports would
    cause dynamic port allocations to fail [[GH-1526](https://github.com/hashicorp/nomad/issues/1526)]
  * core: Fix a condition in which old batch allocations could get updated even
    after terminal. In a rare case this could cause a server panic [[GH-1471](https://github.com/hashicorp/nomad/issues/1471)]
  * core: Do not update the Job attached to Allocations that have been marked
    terminal [[GH-1508](https://github.com/hashicorp/nomad/issues/1508)]
  * agent: Fix advertise address when using IPv6 [[GH-1465](https://github.com/hashicorp/nomad/issues/1465)]
  * cli: Fix node-status when using IPv6 advertise address [[GH-1465](https://github.com/hashicorp/nomad/issues/1465)]
  * client: Merging telemetry configuration properly [[GH-1670](https://github.com/hashicorp/nomad/issues/1670)]
  * client: Task start errors adhere to restart policy mode [[GH-1405](https://github.com/hashicorp/nomad/issues/1405)]
  * client: Reregister with servers if node is unregistered [[GH-1593](https://github.com/hashicorp/nomad/issues/1593)]
  * client: Killing an allocation doesn't cause allocation stats to block
    [[GH-1454](https://github.com/hashicorp/nomad/issues/1454)]
  * driver/docker: Disable swap on docker driver [[GH-1480](https://github.com/hashicorp/nomad/issues/1480)]
  * driver/docker: Fix improper gating on privileged mode [[GH-1506](https://github.com/hashicorp/nomad/issues/1506)]
  * driver/docker: Default network type is "nat" on Windows [[GH-1521](https://github.com/hashicorp/nomad/issues/1521)]
  * driver/docker: Cleanup created volume when destroying container [[GH-1519](https://github.com/hashicorp/nomad/issues/1519)]
  * driver/rkt: Set host environment variables [[GH-1581](https://github.com/hashicorp/nomad/issues/1581)]
  * driver/rkt: Validate the command and trust_prefix configs [[GH-1493](https://github.com/hashicorp/nomad/issues/1493)]
  * plan: Plan on system jobs discounts nodes that do not meet required
    constraints [[GH-1568](https://github.com/hashicorp/nomad/issues/1568)]

## 0.4.0 (June 28, 2016)

__BACKWARDS INCOMPATIBILITIES:__
  * api: Tasks are no longer allowed to have slashes in their name [[GH-1210](https://github.com/hashicorp/nomad/issues/1210)]
  * cli: Remove the eval-monitor command. Users should switch to `nomad
    eval-status -monitor`.
  * config: Consul configuration has been moved from client options map to
    consul block under client configuration
  * driver/docker: Enabled SSL by default for pulling images from docker
    registries. [[GH-1336](https://github.com/hashicorp/nomad/issues/1336)]

IMPROVEMENTS:
  * core: Scheduler reuses blocked evaluations to avoid unbounded creation of
    evaluations under high contention [[GH-1199](https://github.com/hashicorp/nomad/issues/1199)]
  * core: Scheduler stores placement failures in evaluations, no longer
    generating failed allocations for debug information [[GH-1188](https://github.com/hashicorp/nomad/issues/1188)]
  * api: Faster JSON response encoding [[GH-1182](https://github.com/hashicorp/nomad/issues/1182)]
  * api: Gzip compress HTTP API requests [[GH-1203](https://github.com/hashicorp/nomad/issues/1203)]
  * api: Plan api introduced for the Job endpoint [[GH-1168](https://github.com/hashicorp/nomad/issues/1168)]
  * api: Job endpoint can enforce Job Modify Index to ensure job is being
    modified from a known state [[GH-1243](https://github.com/hashicorp/nomad/issues/1243)]
  * api/client: Add resource usage APIs for retrieving tasks/allocations/host
    resource usage [[GH-1189](https://github.com/hashicorp/nomad/issues/1189)]
  * cli: Faster when displaying large amounts outputs [[GH-1362](https://github.com/hashicorp/nomad/issues/1362)]
  * cli: Deprecate `eval-monitor` and introduce `eval-status` [[GH-1206](https://github.com/hashicorp/nomad/issues/1206)]
  * cli: Unify the `fs` family of commands to be a single command [[GH-1150](https://github.com/hashicorp/nomad/issues/1150)]
  * cli: Introduce `nomad plan` to dry-run a job through the scheduler and
    determine its effects [[GH-1181](https://github.com/hashicorp/nomad/issues/1181)]
  * cli: node-status command displays host resource usage and allocation
    resources [[GH-1261](https://github.com/hashicorp/nomad/issues/1261)]
  * cli: Region flag and environment variable introduced to set region
    forwarding. Automatic region forwarding for run and plan [[GH-1237](https://github.com/hashicorp/nomad/issues/1237)]
  * client: If Consul is available, automatically bootstrap Nomad Client
    using the `_nomad` service in Consul. Nomad Servers now register
    themselves with Consul to make this possible. [[GH-1201](https://github.com/hashicorp/nomad/issues/1201)]
  * drivers: Qemu and Java can be run without an artifact being download. Useful
    if the artifact exists inside a chrooted directory [[GH-1262](https://github.com/hashicorp/nomad/issues/1262)]
  * driver/docker: Added a client options to set SELinux labels for container
    bind mounts. [[GH-788](https://github.com/hashicorp/nomad/issues/788)]
  * driver/docker: Enabled SSL by default for pulling images from docker
    registries. [[GH-1336](https://github.com/hashicorp/nomad/issues/1336)]
  * server: If Consul is available, automatically bootstrap Nomad Servers
    using the `_nomad` service in Consul.  [[GH-1276](https://github.com/hashicorp/nomad/issues/1276)]

BUG FIXES:
  * core: Improve garbage collection of allocations and nodes [[GH-1256](https://github.com/hashicorp/nomad/issues/1256)]
  * core: Fix a potential deadlock if establishing leadership fails and is
    retried [[GH-1231](https://github.com/hashicorp/nomad/issues/1231)]
  * core: Do not restart successful batch jobs when the node is removed/drained
    [[GH-1205](https://github.com/hashicorp/nomad/issues/1205)]
  * core: Fix an issue in which the scheduler could be invoked with insufficient
    state [[GH-1339](https://github.com/hashicorp/nomad/issues/1339)]
  * core: Updated User, Meta or Resources in a task cause create/destroy updates
    [GH-1128, GH-1153]
  * core: Fix blocked evaluations being run without properly accounting for
    priority [[GH-1183](https://github.com/hashicorp/nomad/issues/1183)]
  * api: Tasks are no longer allowed to have slashes in their name [[GH-1210](https://github.com/hashicorp/nomad/issues/1210)]
  * client: Delete tmp files used to communicate with executor [[GH-1241](https://github.com/hashicorp/nomad/issues/1241)]
  * client: Prevent the client from restoring with incorrect task state [[GH-1294](https://github.com/hashicorp/nomad/issues/1294)]
  * discovery: Ensure service and check names are unique [GH-1143, GH-1144]
  * driver/docker: Ensure docker client doesn't time out after a minute.
    [[GH-1184](https://github.com/hashicorp/nomad/issues/1184)]
  * driver/java: Fix issue in which Java on darwin attempted to chroot [[GH-1262](https://github.com/hashicorp/nomad/issues/1262)]
  * driver/docker: Fix issue in which logs could be spliced [[GH-1322](https://github.com/hashicorp/nomad/issues/1322)]

## 0.3.2 (April 22, 2016)

IMPROVEMENTS:
  * core: Garbage collection partitioned to avoid system delays [[GH-1012](https://github.com/hashicorp/nomad/issues/1012)]
  * core: Allow count zero task groups to enable blue/green deploys [[GH-931](https://github.com/hashicorp/nomad/issues/931)]
  * core: Validate driver configurations when submitting jobs [GH-1062, GH-1089]
  * core: Job Deregister forces an evaluation for the job even if it doesn't
    exist [[GH-981](https://github.com/hashicorp/nomad/issues/981)]
  * core: Rename successfully finished allocations to "Complete" rather than
    "Dead" for clarity [[GH-975](https://github.com/hashicorp/nomad/issues/975)]
  * cli: `alloc-status` explains restart decisions [[GH-984](https://github.com/hashicorp/nomad/issues/984)]
  * cli: `node-drain -self` drains the local node [[GH-1068](https://github.com/hashicorp/nomad/issues/1068)]
  * cli: `node-status -self` queries the local node [[GH-1004](https://github.com/hashicorp/nomad/issues/1004)]
  * cli: Destructive commands now require confirmation [[GH-983](https://github.com/hashicorp/nomad/issues/983)]
  * cli: `alloc-status` display is less verbose by default [[GH-946](https://github.com/hashicorp/nomad/issues/946)]
  * cli: `server-members` displays the current leader in each region [[GH-935](https://github.com/hashicorp/nomad/issues/935)]
  * cli: `run` has an `-output` flag to emit a JSON version of the job [[GH-990](https://github.com/hashicorp/nomad/issues/990)]
  * cli: New `inspect` command to display a submitted job's specification
    [[GH-952](https://github.com/hashicorp/nomad/issues/952)]
  * cli: `node-status` display is less verbose by default and shows a node's
    total resources [[GH-946](https://github.com/hashicorp/nomad/issues/946)]
  * client: `artifact` source can be interpreted [[GH-1070](https://github.com/hashicorp/nomad/issues/1070)]
  * client: Add IP and Port environment variables [[GH-1099](https://github.com/hashicorp/nomad/issues/1099)]
  * client: Nomad fingerprinter to detect client's version [[GH-965](https://github.com/hashicorp/nomad/issues/965)]
  * client: Tasks can interpret Meta set in the task group and job [[GH-985](https://github.com/hashicorp/nomad/issues/985)]
  * client: All tasks in a task group are killed when a task fails [[GH-962](https://github.com/hashicorp/nomad/issues/962)]
  * client: Pass environment variables from host to exec based tasks [[GH-970](https://github.com/hashicorp/nomad/issues/970)]
  * client: Allow task's to be run as particular user [GH-950, GH-978]
  * client: `artifact` block now supports downloading paths relative to the
    task's directory [[GH-944](https://github.com/hashicorp/nomad/issues/944)]
  * docker: Timeout communications with Docker Daemon to avoid deadlocks with
    misbehaving Docker Daemon [[GH-1117](https://github.com/hashicorp/nomad/issues/1117)]
  * discovery: Support script based health checks [[GH-986](https://github.com/hashicorp/nomad/issues/986)]
  * discovery: Allowing registration of services which don't expose ports
    [[GH-1092](https://github.com/hashicorp/nomad/issues/1092)]
  * driver/docker: Support for `tty` and `interactive` options [[GH-1059](https://github.com/hashicorp/nomad/issues/1059)]
  * jobspec: Improved validation of services referencing port labels [[GH-1097](https://github.com/hashicorp/nomad/issues/1097)]
  * periodic: Periodic jobs are always evaluated in UTC timezone [[GH-1074](https://github.com/hashicorp/nomad/issues/1074)]

BUG FIXES:
  * core: Prevent garbage collection of running batch jobs [[GH-989](https://github.com/hashicorp/nomad/issues/989)]
  * core: Trigger System scheduler when Node drain is disabled [[GH-1106](https://github.com/hashicorp/nomad/issues/1106)]
  * core: Fix issue where in-place updated allocation double counted resources
    [[GH-957](https://github.com/hashicorp/nomad/issues/957)]
  * core: Fix drained, batched allocations from being migrated indefinitely
    [[GH-1086](https://github.com/hashicorp/nomad/issues/1086)]
  * client: Garbage collect Docker containers on exit [[GH-1071](https://github.com/hashicorp/nomad/issues/1071)]
  * client: Fix common exec failures on CentOS and Amazon Linux [[GH-1009](https://github.com/hashicorp/nomad/issues/1009)]
  * client: Fix S3 artifact downloading with IAM credentials [[GH-1113](https://github.com/hashicorp/nomad/issues/1113)]
  * client: Fix handling of environment variables containing multiple equal
    signs [[GH-1115](https://github.com/hashicorp/nomad/issues/1115)]

## 0.3.1 (March 16, 2016)

__BACKWARDS INCOMPATIBILITIES:__
  * Service names that dont conform to RFC-1123 and RFC-2782 will fail
    validation. To fix, change service name to conform to the RFCs before
    running the job [[GH-915](https://github.com/hashicorp/nomad/issues/915)]
  * Jobs that downloaded artifacts will have to be updated to the new syntax and
    be resubmitted. The new syntax consolidates artifacts to the `task` rather
    than being duplicated inside each driver config [[GH-921](https://github.com/hashicorp/nomad/issues/921)]

IMPROVEMENTS:
  * cli: Validate job file schemas [[GH-900](https://github.com/hashicorp/nomad/issues/900)]
  * client: Add environment variables for task name, allocation ID/Name/Index
    [GH-869, GH-896]
  * client: Starting task is retried under the restart policy if the error is
    recoverable [[GH-859](https://github.com/hashicorp/nomad/issues/859)]
  * client: Allow tasks to download artifacts, which can be archives, prior to
    starting [[GH-921](https://github.com/hashicorp/nomad/issues/921)]
  * config: Validate Nomad configuration files [[GH-910](https://github.com/hashicorp/nomad/issues/910)]
  * config: Client config allows reserving resources [[GH-910](https://github.com/hashicorp/nomad/issues/910)]
  * driver/docker: Support for ECR [[GH-858](https://github.com/hashicorp/nomad/issues/858)]
  * driver/docker: Periodic Fingerprinting [[GH-893](https://github.com/hashicorp/nomad/issues/893)]
  * driver/docker: Preventing port reservation for log collection on Unix platforms [[GH-897](https://github.com/hashicorp/nomad/issues/897)]
  * driver/rkt: Pass DNS information to rkt driver [[GH-892](https://github.com/hashicorp/nomad/issues/892)]
  * jobspec: Require RFC-1123 and RFC-2782 valid service names [[GH-915](https://github.com/hashicorp/nomad/issues/915)]

BUG FIXES:
  * core: No longer cancel evaluations that are delayed in the plan queue
    [[GH-884](https://github.com/hashicorp/nomad/issues/884)]
  * api: Guard client/fs/ APIs from being accessed on a non-client node [[GH-890](https://github.com/hashicorp/nomad/issues/890)]
  * client: Allow dashes in variable names during interpolation [[GH-857](https://github.com/hashicorp/nomad/issues/857)]
  * client: Updating kill timeout adheres to operator specified maximum value [[GH-878](https://github.com/hashicorp/nomad/issues/878)]
  * client: Fix a case in which clients would pull but not run allocations
    [[GH-906](https://github.com/hashicorp/nomad/issues/906)]
  * consul: Remove concurrent map access [[GH-874](https://github.com/hashicorp/nomad/issues/874)]
  * driver/exec: Stopping tasks with more than one pid in a cgroup [[GH-855](https://github.com/hashicorp/nomad/issues/855)]
  * client/executor/linux: Add /run/resolvconf/ to chroot so DNS works [[GH-905](https://github.com/hashicorp/nomad/issues/905)]

## 0.3.0 (February 25, 2016)

__BACKWARDS INCOMPATIBILITIES:__
  * Stdout and Stderr log files of tasks have moved from task/local to
    alloc/logs [[GH-851](https://github.com/hashicorp/nomad/issues/851)]
  * Any users of the runtime environment variable `$NOMAD_PORT_` will need to
    update to the new `${NOMAD_ADDR_}` variable [[GH-704](https://github.com/hashicorp/nomad/issues/704)]
  * Service names that include periods will fail validation. To fix, remove any
    periods from the service name before running the job [[GH-770](https://github.com/hashicorp/nomad/issues/770)]
  * Task resources are now validated and enforce minimum resources. If a job
    specifies resources below the minimum they will need to be updated [[GH-739](https://github.com/hashicorp/nomad/issues/739)]
  * Node ID is no longer specifiable. For users who have set a custom Node
    ID, the node should be drained before Nomad is updated and the data_dir
    should be deleted before starting for the first time [[GH-675](https://github.com/hashicorp/nomad/issues/675)]
  * Users of custom restart policies should update to the new syntax which adds
    a `mode` field. The `mode` can be either `fail` or `delay`. The default for
    `batch` and `service` jobs is `fail` and `delay` respectively [[GH-594](https://github.com/hashicorp/nomad/issues/594)]
  * All jobs that interpret variables in constraints or driver configurations
    will need to be updated to the new syntax which wraps the interpreted
    variable in curly braces. (`$node.class` becomes `${node.class}`) [[GH-760](https://github.com/hashicorp/nomad/issues/760)]

IMPROVEMENTS:
  * core: Populate job status [[GH-663](https://github.com/hashicorp/nomad/issues/663)]
  * core: Cgroup fingerprinter [[GH-712](https://github.com/hashicorp/nomad/issues/712)]
  * core: Node class constraint [[GH-618](https://github.com/hashicorp/nomad/issues/618)]
  * core: User specifiable kill timeout [[GH-624](https://github.com/hashicorp/nomad/issues/624)]
  * core: Job queueing via blocked evaluations  [[GH-726](https://github.com/hashicorp/nomad/issues/726)]
  * core: Only reschedule failed batch allocations [[GH-746](https://github.com/hashicorp/nomad/issues/746)]
  * core: Add available nodes by DC to AllocMetrics [[GH-619](https://github.com/hashicorp/nomad/issues/619)]
  * core: Improve scheduler retry logic under contention [[GH-787](https://github.com/hashicorp/nomad/issues/787)]
  * core: Computed node class and stack optimization [GH-691, GH-708]
  * core: Improved restart policy with more user configuration [[GH-594](https://github.com/hashicorp/nomad/issues/594)]
  * core: Periodic specification for jobs [GH-540, GH-657, GH-659, GH-668]
  * core: Batch jobs are garbage collected from the Nomad Servers [[GH-586](https://github.com/hashicorp/nomad/issues/586)]
  * core: Free half the CPUs on leader node for use in plan queue and evaluation
    broker [[GH-812](https://github.com/hashicorp/nomad/issues/812)]
  * core: Seed random number generator used to randomize node traversal order
    during scheduling [[GH-808](https://github.com/hashicorp/nomad/issues/808)]
  * core: Performance improvements [GH-823, GH-825, GH-827, GH-830, GH-832,
    GH-833, GH-834, GH-839]
  * core/api: System garbage collection endpoint [[GH-828](https://github.com/hashicorp/nomad/issues/828)]
  * core/api: Allow users to set arbitrary headers via agent config [[GH-699](https://github.com/hashicorp/nomad/issues/699)]
  * core/cli: Prefix based lookups of allocs/nodes/evals/jobs [[GH-575](https://github.com/hashicorp/nomad/issues/575)]
  * core/cli: Print short identifiers and UX cleanup [GH-675, GH-693, GH-692]
  * core/client: Client pulls minimum set of required allocations [[GH-731](https://github.com/hashicorp/nomad/issues/731)]
  * cli: Output of agent-info is sorted [[GH-617](https://github.com/hashicorp/nomad/issues/617)]
  * cli: Eval monitor detects zero wait condition [[GH-776](https://github.com/hashicorp/nomad/issues/776)]
  * cli: Ability to navigate allocation directories [GH-709, GH-798]
  * client: Batch allocation updates to the server [[GH-835](https://github.com/hashicorp/nomad/issues/835)]
  * client: Log rotation for all drivers [GH-685, GH-763, GH-819]
  * client: Only download artifacts from http, https, and S3 [[GH-841](https://github.com/hashicorp/nomad/issues/841)]
  * client: Create a tmp/ directory inside each task directory [[GH-757](https://github.com/hashicorp/nomad/issues/757)]
  * client: Store when an allocation was received by the client [[GH-821](https://github.com/hashicorp/nomad/issues/821)]
  * client: Heartbeating and saving state resilient under high load [[GH-811](https://github.com/hashicorp/nomad/issues/811)]
  * client: Handle updates to tasks Restart Policy and KillTimeout [[GH-751](https://github.com/hashicorp/nomad/issues/751)]
  * client: Killing a driver handle is retried with an exponential backoff
    [[GH-809](https://github.com/hashicorp/nomad/issues/809)]
  * client: Send Node to server when periodic fingerprinters change Node
    attributes/metadata [[GH-749](https://github.com/hashicorp/nomad/issues/749)]
  * client/api: File-system access to allocation directories [[GH-669](https://github.com/hashicorp/nomad/issues/669)]
  * drivers: Validate the "command" field contains a single value [[GH-842](https://github.com/hashicorp/nomad/issues/842)]
  * drivers: Interpret Nomad variables in environment variables/args [[GH-653](https://github.com/hashicorp/nomad/issues/653)]
  * driver/rkt: Add support for CPU/Memory isolation [[GH-610](https://github.com/hashicorp/nomad/issues/610)]
  * driver/rkt: Add support for mounting alloc/task directory [[GH-645](https://github.com/hashicorp/nomad/issues/645)]
  * driver/docker: Support for .dockercfg based auth for private registries
    [[GH-773](https://github.com/hashicorp/nomad/issues/773)]

BUG FIXES:
  * core: Node drain could only be partially applied [[GH-750](https://github.com/hashicorp/nomad/issues/750)]
  * core: Fix panic when eval Ack occurs at delivery limit [[GH-790](https://github.com/hashicorp/nomad/issues/790)]
  * cli: Handle parsing of un-named ports [[GH-604](https://github.com/hashicorp/nomad/issues/604)]
  * cli: Enforce absolute paths for data directories [[GH-622](https://github.com/hashicorp/nomad/issues/622)]
  * client: Cleanup of the allocation directory [[GH-755](https://github.com/hashicorp/nomad/issues/755)]
  * client: Improved stability under high contention [[GH-789](https://github.com/hashicorp/nomad/issues/789)]
  * client: Handle non-200 codes when parsing AWS metadata [[GH-614](https://github.com/hashicorp/nomad/issues/614)]
  * client: Unmounted of shared alloc dir when client is rebooted [[GH-755](https://github.com/hashicorp/nomad/issues/755)]
  * client/consul: Service name changes handled properly [[GH-766](https://github.com/hashicorp/nomad/issues/766)]
  * driver/rkt: handle broader format of rkt version outputs [[GH-745](https://github.com/hashicorp/nomad/issues/745)]
  * driver/qemu: failed to load image and kvm accelerator fixes [[GH-656](https://github.com/hashicorp/nomad/issues/656)]

## 0.2.3 (December 17, 2015)

BUG FIXES:
  * core: Task States not being properly updated [[GH-600](https://github.com/hashicorp/nomad/issues/600)]
  * client: Fixes for user lookup to support CoreOS [[GH-591](https://github.com/hashicorp/nomad/issues/591)]
  * discovery: Using a random prefix for nomad managed services [[GH-579](https://github.com/hashicorp/nomad/issues/579)]
  * discovery: De-Registering Tasks while Nomad sleeps before failed tasks are
    restarted.
  * discovery: Fixes for service registration when multiple allocations are bin
    packed on a node [[GH-583](https://github.com/hashicorp/nomad/issues/583)]
  * configuration: Sort configuration files [[GH-588](https://github.com/hashicorp/nomad/issues/588)]
  * cli: RetryInterval was not being applied properly [[GH-601](https://github.com/hashicorp/nomad/issues/601)]

## 0.2.2 (December 11, 2015)

IMPROVEMENTS:
  * core: Enable `raw_exec` driver in dev mode [[GH-558](https://github.com/hashicorp/nomad/issues/558)]
  * cli: Server join/retry-join command line and config options [[GH-527](https://github.com/hashicorp/nomad/issues/527)]
  * cli: Nomad reports which config files are loaded at start time, or if none
    are loaded [[GH-536](https://github.com/hashicorp/nomad/issues/536)], [[GH-553](https://github.com/hashicorp/nomad/issues/553)]

BUG FIXES:
  * core: Send syslog to `LOCAL0` by default as previously documented [[GH-547](https://github.com/hashicorp/nomad/issues/547)]
  * client: remove all calls to default logger [[GH-570](https://github.com/hashicorp/nomad/issues/570)]
  * consul: Nomad is less noisy when Consul is not running [[GH-567](https://github.com/hashicorp/nomad/issues/567)]
  * consul: Nomad only deregisters services that it created [[GH-568](https://github.com/hashicorp/nomad/issues/568)]
  * driver/exec: Shutdown a task now sends the interrupt signal first to the
    process before forcefully killing it. [[GH-543](https://github.com/hashicorp/nomad/issues/543)]
  * driver/docker: Docker driver no longer leaks unix domain socket connections
    [[GH-556](https://github.com/hashicorp/nomad/issues/556)]
  * fingerprint/network: Now correctly detects interfaces on Windows [[GH-382](https://github.com/hashicorp/nomad/issues/382)]

## 0.2.1 (November 28, 2015)

IMPROVEMENTS:

  * core: Can specify a whitelist for activating drivers [[GH-467](https://github.com/hashicorp/nomad/issues/467)]
  * core: Can specify a whitelist for activating fingerprinters [[GH-488](https://github.com/hashicorp/nomad/issues/488)]
  * core/api: Can list all known regions in the cluster [[GH-495](https://github.com/hashicorp/nomad/issues/495)]
  * client/spawn: spawn package tests made portable (work on Windows) [[GH-442](https://github.com/hashicorp/nomad/issues/442)]
  * client/executor: executor package tests made portable (work on Windows) [[GH-497](https://github.com/hashicorp/nomad/issues/497)]
  * client/driver: driver package tests made portable (work on windows) [[GH-502](https://github.com/hashicorp/nomad/issues/502)]
  * client/discovery: Added more consul client api configuration options [[GH-503](https://github.com/hashicorp/nomad/issues/503)]
  * driver/docker: Added TLS client options to the config file [[GH-480](https://github.com/hashicorp/nomad/issues/480)]
  * jobspec: More flexibility in naming Services [[GH-509](https://github.com/hashicorp/nomad/issues/509)]

BUG FIXES:

  * core: Shared reference to DynamicPorts caused port conflicts when scheduling
    count > 1 [[GH-494](https://github.com/hashicorp/nomad/issues/494)]
  * client/restart policy: Not restarting Batch Jobs if the exit code is 0 [[GH-491](https://github.com/hashicorp/nomad/issues/491)]
  * client/service discovery: Make Service IDs unique [[GH-479](https://github.com/hashicorp/nomad/issues/479)]
  * client/service: Fixes update to check definitions and services which are already registered [[GH-498](https://github.com/hashicorp/nomad/issues/498)]
  * driver/docker: Expose the container port instead of the host port [[GH-466](https://github.com/hashicorp/nomad/issues/466)]
  * driver/docker: Support `port_map` for static ports [[GH-476](https://github.com/hashicorp/nomad/issues/476)]
  * driver/docker: Pass 0.2.0-style port environment variables to the docker container [[GH-476](https://github.com/hashicorp/nomad/issues/476)]
  * jobspec: distinct_hosts constraint can be specified as a boolean (previously panicked) [[GH-501](https://github.com/hashicorp/nomad/issues/501)]

## 0.2.0 (November 18, 2015)

__BACKWARDS INCOMPATIBILITIES:__

  * core: HTTP API `/v1/node/<id>/allocations` returns full Allocation and not
    stub [[GH-402](https://github.com/hashicorp/nomad/issues/402)]
  * core: Removed weight and hard/soft fields in constraints [[GH-351](https://github.com/hashicorp/nomad/issues/351)]
  * drivers: Qemu and Java driver configurations have been updated to both use
    `artifact_source` as the source for external images/jars to be ran
  * jobspec: New reserved and dynamic port specification [[GH-415](https://github.com/hashicorp/nomad/issues/415)]
  * jobspec/drivers: Driver configuration supports arbitrary struct to be
    passed in jobspec [[GH-415](https://github.com/hashicorp/nomad/issues/415)]

FEATURES:

  * core: Blocking queries supported in API [[GH-366](https://github.com/hashicorp/nomad/issues/366)]
  * core: System Scheduler that runs tasks on every node [[GH-287](https://github.com/hashicorp/nomad/issues/287)]
  * core: Regexp, version and lexical ordering constraints [[GH-271](https://github.com/hashicorp/nomad/issues/271)]
  * core: distinctHost constraint ensures Task Groups are running on distinct
    clients [[GH-321](https://github.com/hashicorp/nomad/issues/321)]
  * core: Service block definition with Consul registration [GH-463, GH-460,
    GH-458, GH-455, GH-446, GH-425]
  * client: GCE Fingerprinting [[GH-215](https://github.com/hashicorp/nomad/issues/215)]
  * client: Restart policy for task groups enforced by the client [GH-369,
    GH-393]
  * driver/rawexec: Raw Fork/Exec Driver [[GH-237](https://github.com/hashicorp/nomad/issues/237)]
  * driver/rkt: Experimental Rkt Driver [GH-165, GH-247]
  * drivers: Add support for downloading external artifacts to execute for
    Exec, Raw exec drivers [[GH-381](https://github.com/hashicorp/nomad/issues/381)]

IMPROVEMENTS:

  * core: Configurable Node GC threshold [[GH-362](https://github.com/hashicorp/nomad/issues/362)]
  * core: Overlap plan verification and plan application for increased
    throughput [[GH-272](https://github.com/hashicorp/nomad/issues/272)]
  * cli: Output of `alloc-status` also displays task state [[GH-424](https://github.com/hashicorp/nomad/issues/424)]
  * cli: Output of `server-members` is sorted [[GH-323](https://github.com/hashicorp/nomad/issues/323)]
  * cli: Show node attributes in `node-status` [[GH-313](https://github.com/hashicorp/nomad/issues/313)]
  * client/fingerprint: Network fingerprinter detects interface suitable for
    use, rather than defaulting to eth0 [GH-334, GH-356]
  * client: Client Restore State properly reattaches to tasks and recreates
    them as needed [GH-364, GH-380, GH-388, GH-392, GH-394, GH-397, GH-408]
  * client: Periodic Fingerprinting [[GH-391](https://github.com/hashicorp/nomad/issues/391)]
  * client: Precise snapshotting of TaskRunner and AllocRunner [GH-403, GH-411]
  * client: Task State is tracked by client [[GH-416](https://github.com/hashicorp/nomad/issues/416)]
  * client: Test Skip Detection [[GH-221](https://github.com/hashicorp/nomad/issues/221)]
  * driver/docker: Can now specify auth for docker pull [[GH-390](https://github.com/hashicorp/nomad/issues/390)]
  * driver/docker: Can now specify DNS and DNSSearch options [[GH-390](https://github.com/hashicorp/nomad/issues/390)]
  * driver/docker: Can now specify the container's hostname [[GH-426](https://github.com/hashicorp/nomad/issues/426)]
  * driver/docker: Containers now have names based on the task name. [[GH-389](https://github.com/hashicorp/nomad/issues/389)]
  * driver/docker: Mount task local and alloc directory to docker containers [[GH-290](https://github.com/hashicorp/nomad/issues/290)]
  * driver/docker: Now accepts any value for `network_mode` to support userspace networking plugins in docker 1.9
  * driver/java: Pass JVM options in java driver [GH-293, GH-297]
  * drivers: Use BlkioWeight rather than BlkioThrottleReadIopsDevice [[GH-222](https://github.com/hashicorp/nomad/issues/222)]
  * jobspec and drivers: Driver configuration supports arbitrary struct to be passed in jobspec [[GH-415](https://github.com/hashicorp/nomad/issues/415)]

BUG FIXES:

  * core: Nomad Client/Server RPC codec encodes strings properly [[GH-420](https://github.com/hashicorp/nomad/issues/420)]
  * core: Reset Nack timer in response to scheduler operations [[GH-325](https://github.com/hashicorp/nomad/issues/325)]
  * core: Scheduler checks for updates to environment variables [[GH-327](https://github.com/hashicorp/nomad/issues/327)]
  * cli: Fix crash when -config was given a directory or empty path [[GH-119](https://github.com/hashicorp/nomad/issues/119)]
  * client/fingerprint: Use correct local interface on OS X [GH-361, GH-365]
  * client: Nomad Client doesn't restart failed containers [[GH-198](https://github.com/hashicorp/nomad/issues/198)]
  * client: Reap spawn-daemon process, avoiding a zombie process [[GH-240](https://github.com/hashicorp/nomad/issues/240)]
  * client: Resource exhausted errors because of link-speed zero [GH-146,
    GH-205]
  * client: Restarting Nomad Client leads to orphaned containers [[GH-159](https://github.com/hashicorp/nomad/issues/159)]
  * driver/docker: Apply SELinux label for mounting directories in docker
    [[GH-377](https://github.com/hashicorp/nomad/issues/377)]
  * driver/docker: Docker driver exposes ports when creating container [GH-212,
    GH-412]
  * driver/docker: Docker driver uses docker environment variables correctly
    [[GH-407](https://github.com/hashicorp/nomad/issues/407)]
  * driver/qemu: Qemu fingerprint and tests work on both windows/linux [[GH-352](https://github.com/hashicorp/nomad/issues/352)]

## 0.1.2 (October 6, 2015)

IMPROVEMENTS:

  * client: Nomad client cleans allocations on exit when in dev mode [[GH-214](https://github.com/hashicorp/nomad/issues/214)]
  * drivers: Use go-getter for artifact retrieval, add artifact support to
    Exec, Raw Exec drivers [[GH-288](https://github.com/hashicorp/nomad/issues/288)]

## 0.1.1 (October 5, 2015)

IMPROVEMENTS:

  * cli: Nomad Client configurable from command-line [[GH-191](https://github.com/hashicorp/nomad/issues/191)]
  * client/fingerprint: Native IP detection and user specifiable network
    interface for fingerprinting [[GH-189](https://github.com/hashicorp/nomad/issues/189)]
  * driver/docker: Docker networking mode is configurable [[GH-184](https://github.com/hashicorp/nomad/issues/184)]
  * drivers: Set task environment variables [[GH-206](https://github.com/hashicorp/nomad/issues/206)]

BUG FIXES:

  * client/fingerprint: Network fingerprinting failed if default network
    interface did not exist [[GH-189](https://github.com/hashicorp/nomad/issues/189)]
  * client: Fixed issue where network resources throughput would be set to 0
    MBits if the link speed could not be determined [[GH-205](https://github.com/hashicorp/nomad/issues/205)]
  * client: Improved detection of Nomad binary [[GH-181](https://github.com/hashicorp/nomad/issues/181)]
  * driver/docker: Docker dynamic port mapping were not being set properly
    [[GH-199](https://github.com/hashicorp/nomad/issues/199)]

## 0.1.0 (September 28, 2015)

  * Initial release<|MERGE_RESOLUTION|>--- conflicted
+++ resolved
@@ -11,21 +11,13 @@
  * consul: Fixed a bug where failing tasks with group services would only cause the allocation to restart once instead of respecting the `restart` field. [[GH-9869](https://github.com/hashicorp/nomad/issues/9869)]
  * consul/connect: Fixed a bug where gateway proxy connection default timeout not set [[GH-9851](https://github.com/hashicorp/nomad/pull/9851)]
  * consul/connect: Fixed a bug preventing more than one connect gateway per Nomad client [[GH-9849](https://github.com/hashicorp/nomad/pull/9849)]
-<<<<<<< HEAD
+ * drivers/docker: Fixed a bug preventing multiple ports to be mapped to the same container port [[GH-9951](https://github.com/hashicorp/nomad/issues/9951)]
+ * driver/qemu: Fixed a bug where network namespaces were not supported for QEMU workloads [[GH-9861](https://github.com/hashicorp/nomad/pull/9861)]
  * nomad/structs: Fixed a bug where static ports with the same value but different `host_network` were invalid [[GH-9946](https://github.com/hashicorp/nomad/issues/9946)]
  * scheduler: Fixed a bug where shared ports were not persisted during inplace updates for service jobs. [[GH-9830](https://github.com/hashicorp/nomad/issues/9830)]
  * scheduler: Fixed a bug where job statuses and summaries where duplicated and miscalculated when registering a job. [[GH-9768](https://github.com/hashicorp/nomad/issues/9768)]
  * scheduler: Fixed a bug that caused the scheduler not to detect changes for `host_network` port field. [[GH-9973](https://github.com/hashicorp/nomad/issues/9973)]
  * scheduler (Enterprise): Fixed a bug where the deprecated network `mbits` field was being considered as part of quota enforcement. [[GH-9920](https://github.com/hashicorp/nomad/issues/9920)]
- * driver/qemu: Fixed a bug where network namespaces were not supported for QEMU workloads [[GH-9861](https://github.com/hashicorp/nomad/pull/9861)]
-=======
- * drivers/docker: Fixed a bug preventing multiple ports to be mapped to the same container port [[GH-9951](https://github.com/hashicorp/nomad/issues/9951)]
- * driver/qemu: Fixed a bug where network namespaces were not supported for QEMU workloads [[GH-9861](https://github.com/hashicorp/nomad/pull/9861)]
- * scheduler: Fixed a bug where shared ports were not persisted during inplace updates for service jobs. [[GH-9830](https://github.com/hashicorp/nomad/issues/9830)]
- * scheduler: Fixed a bug where job statuses and summaries where duplicated and miscalculated when registering a job. [[GH-9768](https://github.com/hashicorp/nomad/issues/9768)]
- * scheduler (Enterprise): Fixed a bug where the deprecated network `mbits` field was being considered as part of quota enforcement. [[GH-9920](https://github.com/hashicorp/nomad/issues/9920)]
- * volumes: Fixed a bug where volume diffs were not displayed in the output of `nomad plan`. [[GH-9973](https://github.com/hashicorp/nomad/issues/9973)]
->>>>>>> 744c4470
 
 ## 1.0.3 (January 28, 2021)
 
