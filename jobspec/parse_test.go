--- conflicted
+++ resolved
@@ -368,30 +368,17 @@
 								},
 								Templates: []*api.Template{
 									{
-<<<<<<< HEAD
 										SourcePath:    stringToPtr("foo"),
 										DestPath:      stringToPtr("foo"),
 										ChangeMode:    stringToPtr("foo"),
 										ChangeSignal:  stringToPtr("foo"),
 										Splay:         timeToPtr(10 * time.Second),
 										Perms:         stringToPtr("0644"),
-										Uid:           intToPtr(0),
-										Gid:           intToPtr(0),
+										Uid:           intToPtr(-1),
+										Gid:           intToPtr(-1),
 										Envvars:       boolToPtr(true),
 										VaultGrace:    timeToPtr(33 * time.Second),
 										ErrMissingKey: boolToPtr(true),
-=======
-										SourcePath:   stringToPtr("foo"),
-										DestPath:     stringToPtr("foo"),
-										ChangeMode:   stringToPtr("foo"),
-										ChangeSignal: stringToPtr("foo"),
-										Splay:        timeToPtr(10 * time.Second),
-										Perms:        stringToPtr("0644"),
-										Uid:          intToPtr(-1),
-										Gid:          intToPtr(-1),
-										Envvars:      boolToPtr(true),
-										VaultGrace:   timeToPtr(33 * time.Second),
->>>>>>> e1ae7bf7
 									},
 									{
 										SourcePath:    stringToPtr("bar"),
